#[cfg_attr(
<<<<<<< HEAD
    all(
        feature = "vendored",
        any(
            feature = "lua54",
            feature = "lua53",
            feature = "lua52",
            feature = "lua51",
            feature = "lua-factorio",
            feature = "luajit"
=======
    any(
        feature = "luau",
        all(
            feature = "vendored",
            any(
                feature = "lua54",
                feature = "lua53",
                feature = "lua52",
                feature = "lua51",
                feature = "luajit"
            )
>>>>>>> de1cfa07
        )
    ),
    path = "find_vendored.rs"
)]
#[cfg_attr(
    all(
        not(feature = "vendored"),
        any(
            feature = "lua54",
            feature = "lua53",
            feature = "lua52",
            feature = "lua51",
            feature = "luajit"
        )
    ),
    path = "find_normal.rs"
)]
#[cfg_attr(
    not(any(
        feature = "lua54",
        feature = "lua53",
        feature = "lua52",
        feature = "lua51",
        feature = "luajit",
        feature = "luau"
    )),
    path = "find_dummy.rs"
)]
mod find;

<<<<<<< HEAD
trait CommandExt {
    fn execute(&mut self) -> Result<()>;
}

impl CommandExt for Command {
    /// Execute the command and return an error if it exited with a failure status.
    fn execute(&mut self) -> Result<()> {
        self.status()
            .and_then(|status| {
                if status.success() {
                    Ok(())
                } else {
                    Err(Error::new(ErrorKind::Other, "non-zero exit code"))
                }
            })
            .map_err(|_| {
                Error::new(
                    ErrorKind::Other,
                    format!("The command {:?} did not run successfully.", self),
                )
            })
    }
}

fn build_glue<P: AsRef<Path> + std::fmt::Debug>(include_path: &P) {
    let build_dir = PathBuf::from(env::var_os("OUT_DIR").unwrap());

    let mut config = cc::Build::new();
    config.include(include_path);

    // Compile and run glue.c
    let glue = build_dir.join("glue");

    config
        .get_compiler()
        .to_command()
        .arg("src/ffi/glue/glue.c")
        .arg("-o")
        .arg(&glue)
        .execute()
        .unwrap();

    Command::new(glue)
        .arg(build_dir.join("glue.rs"))
        .execute()
        .unwrap();
}

// When cross-compiling, we cannot use `build_glue` as we cannot run the generated
// executable.  Instead, let's take a stab at synthesizing the likely values.
// If you're cross-compiling and using a non-vendored library then there is a chance
// that the values selected here may be incorrect, but we have no way to determine
// that here.
fn generate_glue() -> Result<()> {
    let build_dir = PathBuf::from(env::var_os("OUT_DIR").unwrap());
    let mut glue = File::create(build_dir.join("glue.rs"))?;
    writeln!(
        glue,
        "/* This file was generated by build/main.rs; do not modify by hand */"
    )?;
    writeln!(glue, "use std::os::raw::*;")?;

    writeln!(glue, "/* luaconf.h */")?;
    let pointer_bit_width: usize = env::var("CARGO_CFG_TARGET_POINTER_WIDTH")
        .unwrap()
        .parse()
        .unwrap();
    writeln!(
        glue,
        "pub const LUA_EXTRASPACE: c_int = {} / 8;",
        pointer_bit_width
    )?;

    // This is generally hardcoded to this size
    writeln!(glue, "pub const LUA_IDSIZE: c_int = 60;")?;

    // Unless the target is restricted, the defaults are 64 bit
    writeln!(glue, "pub type LUA_NUMBER = c_double;")?;
    writeln!(glue, "pub type LUA_INTEGER = i64;")?;
    writeln!(glue, "pub type LUA_UNSIGNED = u64;")?;

    writeln!(glue, "/* lua.h */")?;
    let version = if cfg!(any(feature = "luajit", feature = "lua51")) {
        (5, 1, 0)
    } else if cfg!(feature = "lua52") {
        (5, 2, 0)
    } else if cfg!(feature = "lua-factorio") {
        (5, 2, 0)
    } else if cfg!(feature = "lua53") {
        (5, 3, 0)
    } else if cfg!(feature = "lua54") {
        (5, 4, 0)
    } else {
        unreachable!();
    };
    writeln!(
        glue,
        "pub const LUA_VERSION_NUM: c_int = {};",
        (version.0 * 100) + version.1
    )?;

    #[cfg(any(feature = "lua54", feature = "lua53", feature = "lua52"))]
    writeln!(
        glue,
        "pub const LUA_REGISTRYINDEX: c_int = -{} - 1000;",
        if pointer_bit_width >= 32 {
            1_000_000
        } else {
            15_000
        }
    )?;
    #[cfg(any(feature = "lua51", feature = "luajit"))]
    writeln!(glue, "pub const LUA_REGISTRYINDEX: c_int = -10000;")?;

    // These two are only defined in lua 5.1
    writeln!(glue, "pub const LUA_ENVIRONINDEX: c_int = -10001;")?;
    writeln!(glue, "pub const LUA_GLOBALSINDEX: c_int = -10002;")?;

    writeln!(glue, "/* lauxlib.h */")?;
    // This is only defined in lua 5.3 and up, but we can always generate its value here,
    // even if we don't use it.
    // This matches the default definition in lauxlib.h
    writeln!(glue, "pub const LUAL_NUMSIZES: c_int = std::mem::size_of::<LUA_INTEGER>() as c_int * 16 + std::mem::size_of::<LUA_NUMBER>() as c_int;")?;

    writeln!(glue, "/* lualib.h */")?;
    write!(
        glue,
        r#"
#[cfg(feature = "luajit")]
pub const LUA_BITLIBNAME: &str = "bit";
#[cfg(not(feature = "luajit"))]
pub const LUA_BITLIBNAME: &str = "bit32";

pub const LUA_COLIBNAME: &str = "coroutine";
pub const LUA_DBLIBNAME: &str = "debug";
pub const LUA_IOLIBNAME: &str = "io";
pub const LUA_LOADLIBNAME: &str = "package";
pub const LUA_MATHLIBNAME: &str = "math";
pub const LUA_OSLIBNAME: &str = "os";
pub const LUA_STRLIBNAME: &str = "string";
pub const LUA_TABLIBNAME: &str = "table";
pub const LUA_UTF8LIBNAME: &str = "utf8";

pub const LUA_JITLIBNAME: &str = "jit";
pub const LUA_FFILIBNAME: &str = "ffi";
"#
    )?;

    Ok(())
}

=======
>>>>>>> de1cfa07
fn main() {
    #[cfg(not(any(
        feature = "lua54",
        feature = "lua53",
        feature = "lua52",
        feature = "lua51",
<<<<<<< HEAD
        feature = "lua-factorio",
        feature = "luajit"
    )))]
    compile_error!("You must enable one of the features: lua54, lua53, lua52, lua51, luajit, lua-factorio");
=======
        feature = "luajit",
        feature = "luau"
    )))]
    compile_error!(
        "You must enable one of the features: lua54, lua53, lua52, lua51, luajit, luajit52, luau"
    );
>>>>>>> de1cfa07

    #[cfg(all(
        feature = "lua54",
        any(
            feature = "lua53",
            feature = "lua52",
            feature = "lua51",
<<<<<<< HEAD
            feature = "lua-factorio",
            feature = "luajit"
        )
    ))]
    compile_error!("You can enable only one of the features: lua54, lua53, lua52, lua51, luajit, lua-factorio");

    #[cfg(all(
        feature = "lua53",
        any(feature = "lua52", feature = "lua51", feature = "luajit", feature = "lua-factorio")
    ))]
    compile_error!("You can enable only one of the features: lua54, lua53, lua52, lua51, luajit, lua-factorio");

    #[cfg(all(feature = "lua52", any(feature = "lua51", feature = "luajit", feature = "lua-factorio")))]
    compile_error!("You can enable only one of the features: lua54, lua53, lua52, lua51, luajit, lua-factorio");

    #[cfg(all(feature = "lua52", any(feature = "luajit", feature = "lua-factorio")))]
    compile_error!("You can enable only one of the features: lua54, lua53, lua52, lua51, luajit, lua-factorio");

    #[cfg(all(feature = "lua51", feature = "lua-factorio"))]
    compile_error!("You can enable only one of the features: lua54, lua53, lua52, lua51, luajit, lua-factorio");
=======
            feature = "luajit",
            feature = "luau"
        )
    ))]
    compile_error!(
        "You can enable only one of the features: lua54, lua53, lua52, lua51, luajit, luajit52, luau"
    );

    #[cfg(all(
        feature = "lua53",
        any(
            feature = "lua52",
            feature = "lua51",
            feature = "luajit",
            feature = "luau"
        )
    ))]
    compile_error!(
        "You can enable only one of the features: lua54, lua53, lua52, lua51, luajit, luajit52, luau"
    );

    #[cfg(all(
        feature = "lua52",
        any(feature = "lua51", feature = "luajit", feature = "luau")
    ))]
    compile_error!(
        "You can enable only one of the features: lua54, lua53, lua52, lua51, luajit, luajit52, luau"
    );

    #[cfg(all(feature = "lua51", any(feature = "luajit", feature = "luau")))]
    compile_error!(
        "You can enable only one of the features: lua54, lua53, lua52, lua51, luajit, luajit52, luau"
    );

    #[cfg(all(feature = "luajit", feature = "luau"))]
    compile_error!(
        "You can enable only one of the features: lua54, lua53, lua52, lua51, luajit, luajit52, luau"
    );
>>>>>>> de1cfa07

    // We don't support "vendored module" mode on windows
    #[cfg(all(feature = "vendored", feature = "module", target_os = "windows"))]
    compile_error!(
        "Vendored (static) builds are not supported for modules on Windows.\n"
            + "Please, use `pkg-config` or custom mode to link to a Lua dll."
    );

    find::probe_lua();

    println!("cargo:rerun-if-changed=build");
}<|MERGE_RESOLUTION|>--- conflicted
+++ resolved
@@ -1,15 +1,3 @@
-#[cfg_attr(
-<<<<<<< HEAD
-    all(
-        feature = "vendored",
-        any(
-            feature = "lua54",
-            feature = "lua53",
-            feature = "lua52",
-            feature = "lua51",
-            feature = "lua-factorio",
-            feature = "luajit"
-=======
     any(
         feature = "luau",
         all(
@@ -19,9 +7,9 @@
                 feature = "lua53",
                 feature = "lua52",
                 feature = "lua51",
+                feature = "lua-factorio",
                 feature = "luajit"
             )
->>>>>>> de1cfa07
         )
     ),
     path = "find_vendored.rs"
@@ -52,7 +40,6 @@
 )]
 mod find;
 
-<<<<<<< HEAD
 trait CommandExt {
     fn execute(&mut self) -> Result<()>;
 }
@@ -204,27 +191,19 @@
     Ok(())
 }
 
-=======
->>>>>>> de1cfa07
 fn main() {
     #[cfg(not(any(
         feature = "lua54",
         feature = "lua53",
         feature = "lua52",
         feature = "lua51",
-<<<<<<< HEAD
-        feature = "lua-factorio",
-        feature = "luajit"
+        feature = "luajit",
+        feature = "luau",
+        feature = "lua-factorio"
     )))]
-    compile_error!("You must enable one of the features: lua54, lua53, lua52, lua51, luajit, lua-factorio");
-=======
-        feature = "luajit",
-        feature = "luau"
-    )))]
-    compile_error!(
-        "You must enable one of the features: lua54, lua53, lua52, lua51, luajit, luajit52, luau"
-    );
->>>>>>> de1cfa07
+    compile_error!(
+        "You must enable one of the features: lua54, lua53, lua52, lua51, luajit, luajit52, luau, lua-factorio"
+    );
 
     #[cfg(all(
         feature = "lua54",
@@ -232,34 +211,13 @@
             feature = "lua53",
             feature = "lua52",
             feature = "lua51",
-<<<<<<< HEAD
-            feature = "lua-factorio",
-            feature = "luajit"
+            feature = "luajit",
+            feature = "luau",
+            feature = "lua-factorio"
         )
     ))]
-    compile_error!("You can enable only one of the features: lua54, lua53, lua52, lua51, luajit, lua-factorio");
-
-    #[cfg(all(
-        feature = "lua53",
-        any(feature = "lua52", feature = "lua51", feature = "luajit", feature = "lua-factorio")
-    ))]
-    compile_error!("You can enable only one of the features: lua54, lua53, lua52, lua51, luajit, lua-factorio");
-
-    #[cfg(all(feature = "lua52", any(feature = "lua51", feature = "luajit", feature = "lua-factorio")))]
-    compile_error!("You can enable only one of the features: lua54, lua53, lua52, lua51, luajit, lua-factorio");
-
-    #[cfg(all(feature = "lua52", any(feature = "luajit", feature = "lua-factorio")))]
-    compile_error!("You can enable only one of the features: lua54, lua53, lua52, lua51, luajit, lua-factorio");
-
-    #[cfg(all(feature = "lua51", feature = "lua-factorio"))]
-    compile_error!("You can enable only one of the features: lua54, lua53, lua52, lua51, luajit, lua-factorio");
-=======
-            feature = "luajit",
-            feature = "luau"
-        )
-    ))]
-    compile_error!(
-        "You can enable only one of the features: lua54, lua53, lua52, lua51, luajit, luajit52, luau"
+    compile_error!(
+        "You can enable only one of the features: lua54, lua53, lua52, lua51, luajit, luajit52, luau, lua-factorio"
     );
 
     #[cfg(all(
@@ -268,31 +226,36 @@
             feature = "lua52",
             feature = "lua51",
             feature = "luajit",
-            feature = "luau"
+            feature = "luau",
+            feature = "lua-factorio"
         )
     ))]
     compile_error!(
-        "You can enable only one of the features: lua54, lua53, lua52, lua51, luajit, luajit52, luau"
+        "You can enable only one of the features: lua54, lua53, lua52, lua51, luajit, luajit52, luau, lua-factorio"
     );
 
     #[cfg(all(
         feature = "lua52",
-        any(feature = "lua51", feature = "luajit", feature = "luau")
+        any(feature = "lua51", feature = "luajit", feature = "luau", feature = "lua-factorio")
     ))]
     compile_error!(
-        "You can enable only one of the features: lua54, lua53, lua52, lua51, luajit, luajit52, luau"
-    );
-
-    #[cfg(all(feature = "lua51", any(feature = "luajit", feature = "luau")))]
-    compile_error!(
-        "You can enable only one of the features: lua54, lua53, lua52, lua51, luajit, luajit52, luau"
-    );
-
-    #[cfg(all(feature = "luajit", feature = "luau"))]
-    compile_error!(
-        "You can enable only one of the features: lua54, lua53, lua52, lua51, luajit, luajit52, luau"
-    );
->>>>>>> de1cfa07
+        "You can enable only one of the features: lua54, lua53, lua52, lua51, luajit, luajit52, luau, lua-factorio"
+    );
+
+    #[cfg(all(feature = "lua51", any(feature = "luajit", feature = "luau", feature = "lua-factorio")))]
+    compile_error!(
+        "You can enable only one of the features: lua54, lua53, lua52, lua51, luajit, luajit52, luau, lua-factorio"
+    );
+
+    #[cfg(all(feature = "luajit", any(feature = "luau", feature = "lua-factorio")))]
+    compile_error!(
+        "You can enable only one of the features: lua54, lua53, lua52, lua51, luajit, luajit52, luau, lua-factorio"
+    );
+    
+    #[cfg(all(feature = "luau", feature = "lua-factorio"))]
+    compile_error!(
+        "You can enable only one of the features: lua54, lua53, lua52, lua51, luajit, luajit52, luau, lua-factorio"
+    );
 
     // We don't support "vendored module" mode on windows
     #[cfg(all(feature = "vendored", feature = "module", target_os = "windows"))]
