use std::any::{Any, TypeId};
use std::cell::{Ref, RefCell, RefMut, UnsafeCell};
use std::ffi::{CStr, CString};
use std::fmt;
use std::marker::PhantomData;
use std::mem::MaybeUninit;
use std::ops::Deref;
use std::os::raw::{c_char, c_int, c_void};
use std::panic::{catch_unwind, resume_unwind, AssertUnwindSafe, Location};
use std::ptr::NonNull;
use std::sync::atomic::{AtomicPtr, Ordering};
use std::sync::{Arc, Mutex};
use std::{mem, ptr, str};

use rustc_hash::FxHashMap;

use crate::chunk::{AsChunk, Chunk, ChunkMode};
use crate::error::{Error, Result};
use crate::function::Function;
use crate::hook::Debug;
use crate::memory::{MemoryState, ALLOCATOR};
use crate::scope::Scope;
use crate::stdlib::StdLib;
use crate::string::String;
use crate::table::Table;
use crate::thread::Thread;
use crate::types::{
    Callback, CallbackUpvalue, DestructedUserdata, Integer, LightUserData, LuaRef, MaybeSend,
    Number, RegistryKey,
};
use crate::userdata::{AnyUserData, MetaMethod, UserData, UserDataCell};
use crate::userdata_impl::{UserDataProxy, UserDataRegistrar};
use crate::util::{
    self, assert_stack, callback_error, check_stack, get_destructed_userdata_metatable,
    get_gc_metatable, get_gc_userdata, get_main_state, get_userdata, init_error_registry,
    init_gc_metatable, init_userdata_metatable, pop_error, push_gc_userdata, push_string,
    push_table, rawset_field, safe_pcall, safe_xpcall, StackGuard, WrappedFailure,
};
use crate::value::{FromLua, FromLuaMulti, IntoLua, IntoLuaMulti, MultiValue, Nil, Value};

#[cfg(not(feature = "lua54"))]
use crate::util::push_userdata;
#[cfg(feature = "lua54")]
use crate::{types::WarnCallback, userdata::USER_VALUE_MAXSLOT, util::push_userdata_uv};

#[cfg(not(feature = "luau"))]
use crate::{hook::HookTriggers, types::HookCallback};

#[cfg(feature = "luau")]
use crate::types::InterruptCallback;
#[cfg(any(feature = "luau", doc))]
use crate::{chunk::Compiler, types::VmState};

#[cfg(feature = "async")]
use {
    crate::types::{AsyncCallback, AsyncCallbackUpvalue, AsyncPollUpvalue},
    futures_task::noop_waker_ref,
    futures_util::future::{self, TryFutureExt},
    std::{
        future::Future,
        task::{Context, Poll, Waker},
    },
};

#[cfg(feature = "serialize")]
use serde::Serialize;

/// Top level Lua struct which represents an instance of Lua VM.
#[repr(transparent)]
pub struct Lua(Arc<LuaInner>);

/// An inner Lua struct which holds a raw Lua state.
pub struct LuaInner {
    // The state is dynamic and depends on context
    state: AtomicPtr<ffi::lua_State>,
    main_state: *mut ffi::lua_State,
    extra: Arc<UnsafeCell<ExtraData>>,
}

// Data associated with the Lua.
pub(crate) struct ExtraData {
    // Same layout as `Lua`
    inner: MaybeUninit<Arc<LuaInner>>,

    registered_userdata: FxHashMap<TypeId, c_int>,
    registered_userdata_mt: FxHashMap<*const c_void, Option<TypeId>>,
    last_checked_userdata_mt: (*const c_void, Option<TypeId>),

    // When Lua instance dropped, setting `None` would prevent collecting `RegistryKey`s
    registry_unref_list: Arc<Mutex<Option<Vec<c_int>>>>,

    #[cfg(not(feature = "send"))]
    app_data: RefCell<FxHashMap<TypeId, Box<dyn Any>>>,
    #[cfg(feature = "send")]
    app_data: RefCell<FxHashMap<TypeId, Box<dyn Any + Send>>>,

    safe: bool,
    libs: StdLib,
    mem_state: Option<NonNull<MemoryState>>,

    ref_thread: *mut ffi::lua_State,
    ref_stack_size: c_int,
    ref_stack_top: c_int,
    ref_free: Vec<c_int>,

    // Pool of `WrappedFailure` enums in the ref thread (as userdata)
    wrapped_failure_pool: Vec<c_int>,
    // Pool of `MultiValue` containers
    multivalue_pool: Vec<MultiValue<'static>>,
    // Pool of `Thread`s (coroutines) for async execution
    #[cfg(feature = "async")]
    thread_pool: Vec<c_int>,

    // Address of `WrappedFailure` metatable
    wrapped_failure_mt_ptr: *const c_void,

    // Waker for polling futures
    #[cfg(feature = "async")]
    waker: NonNull<Waker>,

    #[cfg(not(feature = "luau"))]
    hook_callback: Option<HookCallback>,
    #[cfg(not(feature = "luau"))]
    hook_thread: *mut ffi::lua_State,
    #[cfg(feature = "lua54")]
    warn_callback: Option<WarnCallback>,
    #[cfg(feature = "luau")]
    interrupt_callback: Option<InterruptCallback>,

    #[cfg(feature = "luau")]
    sandboxed: bool,
    #[cfg(feature = "luau")]
    compiler: Option<Compiler>,
}

/// Mode of the Lua garbage collector (GC).
///
/// In Lua 5.4 GC can work in two modes: incremental and generational.
/// Previous Lua versions support only incremental GC.
///
/// More information can be found in the Lua [documentation].
///
/// [documentation]: https://www.lua.org/manual/5.4/manual.html#2.5
#[derive(Clone, Copy, Debug, PartialEq, Eq)]
pub enum GCMode {
    Incremental,
    /// Requires `feature = "lua54"`
    #[cfg(any(feature = "lua54"))]
    #[cfg_attr(docsrs, doc(cfg(feature = "lua54")))]
    Generational,
}

/// Controls Lua interpreter behavior such as Rust panics handling.
#[derive(Clone, Debug)]
#[non_exhaustive]
pub struct LuaOptions {
    /// Catch Rust panics when using [`pcall`]/[`xpcall`].
    ///
    /// If disabled, wraps these functions and automatically resumes panic if found.
    /// Also in Lua 5.1 adds ability to provide arguments to [`xpcall`] similar to Lua >= 5.2.
    ///
    /// If enabled, keeps [`pcall`]/[`xpcall`] unmodified.
    /// Panics are still automatically resumed if returned to the Rust side.
    ///
    /// Default: **true**
    ///
    /// [`pcall`]: https://www.lua.org/manual/5.4/manual.html#pdf-pcall
    /// [`xpcall`]: https://www.lua.org/manual/5.4/manual.html#pdf-xpcall
    pub catch_rust_panics: bool,

    /// Max size of thread (coroutine) object pool used to execute asynchronous functions.
    ///
    /// It works on Lua 5.4, LuaJIT (vendored) and Luau, where [`lua_resetthread`] function
    /// is available and allows to reuse old coroutines after resetting their state.
    ///
    /// Default: **0** (disabled)
    ///
    /// [`lua_resetthread`]: https://www.lua.org/manual/5.4/manual.html#lua_resetthread
    #[cfg(feature = "async")]
    #[cfg_attr(docsrs, doc(cfg(feature = "async")))]
    pub thread_pool_size: usize,
}

impl Default for LuaOptions {
    fn default() -> Self {
        LuaOptions::new()
    }
}

impl LuaOptions {
    /// Returns a new instance of `LuaOptions` with default parameters.
    pub const fn new() -> Self {
        LuaOptions {
            catch_rust_panics: true,
            #[cfg(feature = "async")]
            thread_pool_size: 0,
        }
    }

    /// Sets [`catch_rust_panics`] option.
    ///
    /// [`catch_rust_panics`]: #structfield.catch_rust_panics
    #[must_use]
    pub const fn catch_rust_panics(mut self, enabled: bool) -> Self {
        self.catch_rust_panics = enabled;
        self
    }

    /// Sets [`thread_pool_size`] option.
    ///
    /// [`thread_pool_size`]: #structfield.thread_pool_size
    #[cfg(feature = "async")]
    #[cfg_attr(docsrs, doc(cfg(feature = "async")))]
    #[must_use]
    pub const fn thread_pool_size(mut self, size: usize) -> Self {
        self.thread_pool_size = size;
        self
    }
}

#[cfg(feature = "async")]
pub(crate) static ASYNC_POLL_PENDING: u8 = 0;
pub(crate) static EXTRA_REGISTRY_KEY: u8 = 0;

const WRAPPED_FAILURE_POOL_SIZE: usize = 64;
const MULTIVALUE_POOL_SIZE: usize = 64;

/// Requires `feature = "send"`
#[cfg(feature = "send")]
#[cfg_attr(docsrs, doc(cfg(feature = "send")))]
unsafe impl Send for Lua {}

#[cfg(not(feature = "module"))]
impl Drop for Lua {
    fn drop(&mut self) {
        let _ = self.gc_collect();
    }
}

#[cfg(not(feature = "module"))]
impl Drop for LuaInner {
    fn drop(&mut self) {
        unsafe {
            #[cfg(feature = "luau")]
            {
                (*ffi::lua_callbacks(self.state())).userdata = ptr::null_mut();
            }
            ffi::lua_close(self.main_state);
        }
    }
}

impl Drop for ExtraData {
    fn drop(&mut self) {
        #[cfg(feature = "module")]
        unsafe {
            self.inner.assume_init_drop();
        }

        *mlua_expect!(self.registry_unref_list.lock(), "unref list poisoned") = None;
        if let Some(mem_state) = self.mem_state {
            drop(unsafe { Box::from_raw(mem_state.as_ptr()) });
        }
    }
}

impl fmt::Debug for Lua {
    fn fmt(&self, f: &mut fmt::Formatter) -> fmt::Result {
        write!(f, "Lua({:p})", self.state())
    }
}

impl Deref for Lua {
    type Target = LuaInner;

    #[inline]
    fn deref(&self) -> &Self::Target {
        &self.0
    }
}

impl Lua {
    /// Creates a new Lua state and loads the **safe** subset of the standard libraries.
    ///
    /// # Safety
    /// The created Lua state would have _some_ safety guarantees and would not allow to load unsafe
    /// standard libraries or C modules.
    ///
    /// See [`StdLib`] documentation for a list of unsafe modules that cannot be loaded.
    ///
    /// [`StdLib`]: crate::StdLib
    #[allow(clippy::new_without_default)]
    pub fn new() -> Lua {
        mlua_expect!(
            Self::new_with(StdLib::ALL_SAFE, LuaOptions::default()),
            "Cannot create new safe Lua state"
        )
    }

    /// Creates a new Lua state and loads all the standard libraries.
    ///
    /// # Safety
    /// The created Lua state would not have safety guarantees and would allow to load C modules.
    pub unsafe fn unsafe_new() -> Lua {
        Self::unsafe_new_with(StdLib::ALL, LuaOptions::default())
    }

    /// Creates a new Lua state and loads the specified safe subset of the standard libraries.
    ///
    /// Use the [`StdLib`] flags to specify the libraries you want to load.
    ///
    /// # Safety
    /// The created Lua state would have _some_ safety guarantees and would not allow to load unsafe
    /// standard libraries or C modules.
    ///
    /// See [`StdLib`] documentation for a list of unsafe modules that cannot be loaded.
    ///
    /// [`StdLib`]: crate::StdLib
    pub fn new_with(libs: StdLib, options: LuaOptions) -> Result<Lua> {
        #[cfg(not(feature = "luau"))]
        if libs.contains(StdLib::DEBUG) {
            return Err(Error::SafetyError(
                "The unsafe `debug` module can't be loaded using safe `new_with`".to_string(),
            ));
        }
        #[cfg(feature = "luajit")]
        if libs.contains(StdLib::FFI) {
            return Err(Error::SafetyError(
                "The unsafe `ffi` module can't be loaded using safe `new_with`".to_string(),
            ));
        }

        let lua = unsafe { Self::inner_new(libs, options) };

        #[cfg(not(feature = "luau"))]
        if libs.contains(StdLib::PACKAGE) {
            mlua_expect!(lua.disable_c_modules(), "Error during disabling C modules");
        }
        unsafe { (*lua.extra.get()).safe = true };

        Ok(lua)
    }

    /// Creates a new Lua state and loads the specified subset of the standard libraries.
    ///
    /// Use the [`StdLib`] flags to specify the libraries you want to load.
    ///
    /// # Safety
    /// The created Lua state will not have safety guarantees and allow to load C modules.
    ///
    /// [`StdLib`]: crate::StdLib
    pub unsafe fn unsafe_new_with(libs: StdLib, options: LuaOptions) -> Lua {
        #[cfg(not(feature = "luau"))]
        {
            // Workaround to avoid stripping a few unused Lua symbols that could be imported
            // by C modules in unsafe mode
            let mut _symbols: Vec<*const extern "C" fn()> = vec![
                ffi::lua_atpanic as _,
                ffi::lua_isuserdata as _,
                ffi::lua_tocfunction as _,
                ffi::luaL_loadstring as _,
                ffi::luaL_openlibs as _,
            ];
            #[cfg(any(feature = "lua54", feature = "lua53", feature = "lua52"))]
            {
                _symbols.push(ffi::lua_getglobal as _);
                _symbols.push(ffi::lua_setglobal as _);
                _symbols.push(ffi::luaL_setfuncs as _);
            }
        }

        Self::inner_new(libs, options)
    }

    /// Creates a new Lua state with required `libs` and `options`
    unsafe fn inner_new(libs: StdLib, options: LuaOptions) -> Lua {
        // Skip Rust allocator for non-vendored LuaJIT (see https://github.com/khvzak/mlua/issues/176)
        let use_rust_allocator = !(cfg!(feature = "luajit") && cfg!(not(feature = "vendored")));

        let (state, mem_state) = if use_rust_allocator {
            let mut mem_state: *mut MemoryState = Box::into_raw(Box::default());
            let mut state = ffi::lua_newstate(ALLOCATOR, mem_state as *mut c_void);
            // If state is null (it's possible for LuaJIT on non-x86 arch) then switch to Lua internal allocator
            if state.is_null() {
                drop(Box::from_raw(mem_state));
                mem_state = ptr::null_mut();
                state = ffi::luaL_newstate();
            }
            (state, mem_state)
        } else {
            (ffi::luaL_newstate(), ptr::null_mut())
        };
        assert!(!state.is_null(), "Failed to instantiate Lua VM");

        ffi::luaL_requiref(state, cstr!("_G"), ffi::luaopen_base, 1);
        ffi::lua_pop(state, 1);

        let lua = Lua::init_from_ptr(state);
        let extra = lua.extra.get();
        (*extra).mem_state = NonNull::new(mem_state);

        mlua_expect!(
            load_from_std_lib(state, libs),
            "Error during loading standard libraries"
        );
        (*extra).libs |= libs;

        if !options.catch_rust_panics {
            mlua_expect!(
                (|| -> Result<()> {
                    let _sg = StackGuard::new(state);

<<<<<<< HEAD
                    #[cfg(any(feature = "lua54", feature = "lua53", feature = "lua52", feature = "lua-factorio"))]
                    ffi::lua_rawgeti(lua.state, ffi::LUA_REGISTRYINDEX, ffi::LUA_RIDX_GLOBALS);
=======
                    #[cfg(any(feature = "lua54", feature = "lua53", feature = "lua52"))]
                    ffi::lua_rawgeti(state, ffi::LUA_REGISTRYINDEX, ffi::LUA_RIDX_GLOBALS);
>>>>>>> 1ac98e7d
                    #[cfg(any(feature = "lua51", feature = "luajit", feature = "luau"))]
                    ffi::lua_pushvalue(state, ffi::LUA_GLOBALSINDEX);

                    ffi::lua_pushcfunction(state, safe_pcall);
                    rawset_field(state, -2, "pcall")?;

                    ffi::lua_pushcfunction(state, safe_xpcall);
                    rawset_field(state, -2, "xpcall")?;

                    Ok(())
                })(),
                "Error during applying option `catch_rust_panics`"
            )
        }

        #[cfg(feature = "async")]
        if options.thread_pool_size > 0 {
            (*extra).thread_pool.reserve_exact(options.thread_pool_size);
        }

        #[cfg(feature = "luau")]
        mlua_expect!(lua.prepare_luau_state(), "Error preparing Luau state");

        lua
    }

    /// Constructs a new Lua instance from an existing raw state.
    ///
    /// Once called, a returned Lua state is cached in the registry and can be retrieved
    /// by calling this function again.
    #[allow(clippy::missing_safety_doc)]
    pub unsafe fn init_from_ptr(state: *mut ffi::lua_State) -> Lua {
        assert!(!state.is_null(), "Lua state is NULL");
        if let Some(lua) = Lua::try_from_ptr(state) {
            return lua;
        }

        let main_state = get_main_state(state).unwrap_or(state);
        let main_state_top = ffi::lua_gettop(main_state);

        mlua_expect!(
            (|state| {
                init_error_registry(state)?;

                // Create the internal metatables and place them in the registry
                // to prevent them from being garbage collected.

                init_gc_metatable::<Arc<UnsafeCell<ExtraData>>>(state, None)?;
                init_gc_metatable::<Callback>(state, None)?;
                init_gc_metatable::<CallbackUpvalue>(state, None)?;
                #[cfg(feature = "async")]
                {
                    init_gc_metatable::<AsyncCallback>(state, None)?;
                    init_gc_metatable::<AsyncCallbackUpvalue>(state, None)?;
                    init_gc_metatable::<AsyncPollUpvalue>(state, None)?;
                    init_gc_metatable::<Option<Waker>>(state, None)?;
                }

                // Init serde metatables
                #[cfg(feature = "serialize")]
                crate::serde::init_metatables(state)?;

                Ok::<_, Error>(())
            })(main_state),
            "Error during Lua construction",
        );

        // Create ref stack thread and place it in the registry to prevent it from being garbage
        // collected.
        let ref_thread = mlua_expect!(
            protect_lua!(main_state, 0, 0, |state| {
                let thread = ffi::lua_newthread(state);
                ffi::luaL_ref(state, ffi::LUA_REGISTRYINDEX);
                thread
            }),
            "Error while creating ref thread",
        );

        let wrapped_failure_mt_ptr = {
            get_gc_metatable::<WrappedFailure>(main_state);
            let ptr = ffi::lua_topointer(main_state, -1);
            ffi::lua_pop(main_state, 1);
            ptr
        };

        // Create ExtraData
        let extra = Arc::new(UnsafeCell::new(ExtraData {
            inner: MaybeUninit::uninit(),
            registered_userdata: FxHashMap::default(),
            registered_userdata_mt: FxHashMap::default(),
            last_checked_userdata_mt: (ptr::null(), None),
            registry_unref_list: Arc::new(Mutex::new(Some(Vec::new()))),
            app_data: RefCell::new(FxHashMap::default()),
            safe: false,
            libs: StdLib::NONE,
            mem_state: None,
            ref_thread,
            // We need 1 extra stack space to move values in and out of the ref stack.
            ref_stack_size: ffi::LUA_MINSTACK - 1,
            ref_stack_top: ffi::lua_gettop(ref_thread),
            ref_free: Vec::new(),
            wrapped_failure_pool: Vec::with_capacity(WRAPPED_FAILURE_POOL_SIZE),
            multivalue_pool: Vec::with_capacity(MULTIVALUE_POOL_SIZE),
            #[cfg(feature = "async")]
            thread_pool: Vec::new(),
            wrapped_failure_mt_ptr,
            #[cfg(feature = "async")]
            waker: NonNull::from(noop_waker_ref()),
            #[cfg(not(feature = "luau"))]
            hook_callback: None,
            #[cfg(not(feature = "luau"))]
            hook_thread: ptr::null_mut(),
            #[cfg(feature = "lua54")]
            warn_callback: None,
            #[cfg(feature = "luau")]
            interrupt_callback: None,
            #[cfg(feature = "luau")]
            sandboxed: false,
            #[cfg(feature = "luau")]
            compiler: None,
        }));

        // Store it in the registry
        mlua_expect!(
            (|state| {
                push_gc_userdata(state, Arc::clone(&extra), true)?;
                protect_lua!(state, 1, 0, fn(state) {
                    let extra_key = &EXTRA_REGISTRY_KEY as *const u8 as *const c_void;
                    ffi::lua_rawsetp(state, ffi::LUA_REGISTRYINDEX, extra_key);
                })
            })(main_state),
            "Error while storing extra data",
        );

        // Register `DestructedUserdata` type
        get_destructed_userdata_metatable(main_state);
        let destructed_mt_ptr = ffi::lua_topointer(main_state, -1);
        let destructed_ud_typeid = TypeId::of::<DestructedUserdata>();
        (*extra.get())
            .registered_userdata_mt
            .insert(destructed_mt_ptr, Some(destructed_ud_typeid));
        ffi::lua_pop(main_state, 1);

        mlua_debug_assert!(
            ffi::lua_gettop(main_state) == main_state_top,
            "stack leak during creation"
        );
        assert_stack(main_state, ffi::LUA_MINSTACK);

        // Set Luau callbacks userdata to extra data
        // We can use global callbacks userdata since we don't allow C modules in Luau
        #[cfg(feature = "luau")]
        {
            (*ffi::lua_callbacks(main_state)).userdata = extra.get() as *mut c_void;
        }

        let inner = Arc::new(LuaInner {
            state: AtomicPtr::new(state),
            main_state,
            extra: Arc::clone(&extra),
        });

        (*extra.get()).inner.write(Arc::clone(&inner));
        #[cfg(not(feature = "module"))]
        Arc::decrement_strong_count(Arc::as_ptr(&inner));

        Lua(inner)
    }

    /// Loads the specified subset of the standard libraries into an existing Lua state.
    ///
    /// Use the [`StdLib`] flags to specify the libraries you want to load.
    ///
    /// [`StdLib`]: crate::StdLib
    pub fn load_from_std_lib(&self, libs: StdLib) -> Result<()> {
        #[cfg(not(feature = "luau"))]
        let is_safe = unsafe { (*self.extra.get()).safe };

        #[cfg(not(feature = "luau"))]
        if is_safe && libs.contains(StdLib::DEBUG) {
            return Err(Error::SafetyError(
                "the unsafe `debug` module can't be loaded in safe mode".to_string(),
            ));
        }
        #[cfg(feature = "luajit")]
        if is_safe && libs.contains(StdLib::FFI) {
            return Err(Error::SafetyError(
                "the unsafe `ffi` module can't be loaded in safe mode".to_string(),
            ));
        }

        let res = unsafe { load_from_std_lib(self.main_state, libs) };

        // If `package` library loaded into a safe lua state then disable C modules
        #[cfg(not(feature = "luau"))]
        {
            let curr_libs = unsafe { (*self.extra.get()).libs };
            if is_safe && (curr_libs ^ (curr_libs | libs)).contains(StdLib::PACKAGE) {
                mlua_expect!(self.disable_c_modules(), "Error during disabling C modules");
            }
        }
        unsafe { (*self.extra.get()).libs |= libs };

        res
    }

    /// Loads module `modname` into an existing Lua state using the specified entrypoint
    /// function.
    ///
    /// Internally calls the Lua function `func` with the string `modname` as an argument,
    /// sets the call result to `package.loaded[modname]` and returns copy of the result.
    ///
    /// If `package.loaded[modname]` value is not nil, returns copy of the value without
    /// calling the function.
    ///
    /// If the function does not return a non-nil value then this method assigns true to
    /// `package.loaded[modname]`.
    ///
    /// Behavior is similar to Lua's [`require`] function.
    ///
    /// [`require`]: https://www.lua.org/manual/5.4/manual.html#pdf-require
    pub fn load_from_function<'lua, T>(&'lua self, modname: &str, func: Function<'lua>) -> Result<T>
    where
        T: FromLua<'lua>,
    {
        let state = self.state();
        let loaded = unsafe {
            let _sg = StackGuard::new(state);
            check_stack(state, 2)?;
            protect_lua!(state, 0, 1, fn(state) {
                ffi::luaL_getsubtable(state, ffi::LUA_REGISTRYINDEX, cstr!("_LOADED"));
            })?;
            Table(self.pop_ref())
        };

        let modname = self.create_string(modname)?;
        let value = match loaded.raw_get(modname.clone())? {
            Value::Nil => {
                let result = match func.call(modname.clone())? {
                    Value::Nil => Value::Boolean(true),
                    res => res,
                };
                loaded.raw_set(modname, result.clone())?;
                result
            }
            res => res,
        };
        T::from_lua(value, self)
    }

    /// Unloads module `modname`.
    ///
    /// Removes module from the [`package.loaded`] table which allows to load it again.
    /// It does not support unloading binary Lua modules since they are internally cached and can be
    /// unloaded only by closing Lua state.
    ///
    /// [`package.loaded`]: https://www.lua.org/manual/5.4/manual.html#pdf-package.loaded
    pub fn unload(&self, modname: &str) -> Result<()> {
        let state = self.state();
        let loaded = unsafe {
            let _sg = StackGuard::new(state);
            check_stack(state, 2)?;
            protect_lua!(state, 0, 1, fn(state) {
                ffi::luaL_getsubtable(state, ffi::LUA_REGISTRYINDEX, cstr!("_LOADED"));
            })?;
            Table(self.pop_ref())
        };

        let modname = self.create_string(modname)?;
        loaded.raw_remove(modname)?;
        Ok(())
    }

    /// Consumes and leaks `Lua` object, returning a static reference `&'static Lua`.
    ///
    /// This function is useful when the `Lua` object is supposed to live for the remainder
    /// of the program's life.
    /// In particular in asynchronous context this will allow to spawn Lua tasks to execute
    /// in background.
    ///
    /// Dropping the returned reference will cause a memory leak. If this is not acceptable,
    /// the reference should first be wrapped with the [`Lua::from_static`] function producing a `Lua`.
    /// This `Lua` object can then be dropped which will properly release the allocated memory.
    ///
    /// [`Lua::from_static`]: #method.from_static
    #[doc(hidden)]
    pub fn into_static(self) -> &'static Self {
        Box::leak(Box::new(self))
    }

    /// Constructs a `Lua` from a static reference to it.
    ///
    /// # Safety
    /// This function is unsafe because improper use may lead to memory problems or undefined behavior.
    #[doc(hidden)]
    pub unsafe fn from_static(lua: &'static Lua) -> Self {
        *Box::from_raw(lua as *const Lua as *mut Lua)
    }

    // Executes module entrypoint function, which returns only one Value.
    // The returned value then pushed onto the stack.
    #[doc(hidden)]
    #[cfg(not(tarpaulin_include))]
    pub unsafe fn entrypoint<'lua, A, R, F>(self, func: F) -> Result<c_int>
    where
        A: FromLuaMulti<'lua>,
        R: IntoLua<'lua>,
        F: 'static + MaybeSend + Fn(&'lua Lua, A) -> Result<R>,
    {
        let entrypoint_inner = |lua: &'lua Lua, func: F| {
            let state = lua.state();
            let nargs = ffi::lua_gettop(state);
            check_stack(state, 3)?;

            let mut args = MultiValue::new();
            args.reserve(nargs as usize);
            for _ in 0..nargs {
                args.push_front(lua.pop_value());
            }

            // We create callback rather than call `func` directly to catch errors
            // with attached stacktrace.
            let callback = lua.create_callback(Box::new(move |lua, args| {
                func(lua, A::from_lua_multi_args(args, 1, None, lua)?)?.into_lua_multi(lua)
            }))?;
            callback.call(args)
        };

        match entrypoint_inner(mem::transmute(&self), func) {
            Ok(res) => {
                self.push_value(res)?;
                Ok(1)
            }
            Err(err) => {
                self.push_value(Value::Error(err))?;
                let state = self.state();
                // Lua (self) must be dropped before triggering longjmp
                drop(self);
                ffi::lua_error(state)
            }
        }
    }

    // A simple module entrypoint without arguments
    #[doc(hidden)]
    #[cfg(not(tarpaulin_include))]
    pub unsafe fn entrypoint1<'lua, R, F>(self, func: F) -> Result<c_int>
    where
        R: IntoLua<'lua>,
        F: 'static + MaybeSend + Fn(&'lua Lua) -> Result<R>,
    {
        self.entrypoint(move |lua, _: ()| func(lua))
    }

    /// Enables (or disables) sandbox mode on this Lua instance.
    ///
    /// This method, in particular:
    /// - Set all libraries to read-only
    /// - Set all builtin metatables to read-only
    /// - Set globals to read-only (and activates safeenv)
    /// - Setup local environment table that performs writes locally and proxies reads
    ///   to the global environment.
    ///
    /// # Examples
    ///
    /// ```
    /// # use mlua::{Lua, Result};
    /// # fn main() -> Result<()> {
    /// let lua = Lua::new();
    ///
    /// lua.sandbox(true)?;
    /// lua.load("var = 123").exec()?;
    /// assert_eq!(lua.globals().get::<_, u32>("var")?, 123);
    ///
    /// // Restore the global environment (clear changes made in sandbox)
    /// lua.sandbox(false)?;
    /// assert_eq!(lua.globals().get::<_, Option<u32>>("var")?, None);
    /// # Ok(())
    /// # }
    /// ```
    ///
    /// Requires `feature = "luau"`
    #[cfg(any(feature = "luau", docsrs))]
    #[cfg_attr(docsrs, doc(cfg(feature = "luau")))]
    pub fn sandbox(&self, enabled: bool) -> Result<()> {
        unsafe {
            if (*self.extra.get()).sandboxed != enabled {
                let state = self.main_state;
                check_stack(state, 3)?;
                protect_lua!(state, 0, 0, |state| {
                    if enabled {
                        ffi::luaL_sandbox(state, 1);
                        ffi::luaL_sandboxthread(state);
                    } else {
                        // Restore original `LUA_GLOBALSINDEX`
                        ffi::lua_xpush(self.ref_thread(), state, ffi::LUA_GLOBALSINDEX);
                        ffi::lua_replace(state, ffi::LUA_GLOBALSINDEX);
                        ffi::luaL_sandbox(state, 0);
                    }
                })?;
                (*self.extra.get()).sandboxed = enabled;
            }
            Ok(())
        }
    }

    /// Sets a 'hook' function that will periodically be called as Lua code executes.
    ///
    /// When exactly the hook function is called depends on the contents of the `triggers`
    /// parameter, see [`HookTriggers`] for more details.
    ///
    /// The provided hook function can error, and this error will be propagated through the Lua code
    /// that was executing at the time the hook was triggered. This can be used to implement a
    /// limited form of execution limits by setting [`HookTriggers.every_nth_instruction`] and
    /// erroring once an instruction limit has been reached.
    ///
    /// This method sets a hook function for the main thread (if available) of this Lua instance.
    /// If you want to set a hook function for a thread (coroutine), use [`Thread::set_hook()`] instead.
    ///
    /// Please note you cannot have more than one hook function set at a time for this Lua instance.
    ///
    /// # Example
    ///
    /// Shows each line number of code being executed by the Lua interpreter.
    ///
    /// ```
    /// # use mlua::{Lua, HookTriggers, Result};
    /// # fn main() -> Result<()> {
    /// let lua = Lua::new();
    /// lua.set_hook(HookTriggers::EVERY_LINE, |_lua, debug| {
    ///     println!("line {}", debug.curr_line());
    ///     Ok(())
    /// })?;
    ///
    /// lua.load(r#"
    ///     local x = 2 + 3
    ///     local y = x * 63
    ///     local z = string.len(x..", "..y)
    /// "#).exec()
    /// # }
    /// ```
    ///
    /// [`HookTriggers`]: crate::HookTriggers
    /// [`HookTriggers.every_nth_instruction`]: crate::HookTriggers::every_nth_instruction
    #[cfg(not(feature = "luau"))]
    #[cfg_attr(docsrs, doc(cfg(not(feature = "luau"))))]
    pub fn set_hook<F>(&self, triggers: HookTriggers, callback: F) -> Result<()>
    where
        F: Fn(&Lua, Debug) -> Result<()> + MaybeSend + 'static,
    {
        unsafe {
            let state = get_main_state(self.main_state).ok_or(Error::MainThreadNotAvailable)?;
            self.set_thread_hook(state, triggers, callback);
        }
        Ok(())
    }

    /// Sets a 'hook' function for a thread (coroutine).
    #[cfg(not(feature = "luau"))]
    pub(crate) unsafe fn set_thread_hook<F>(
        &self,
        state: *mut ffi::lua_State,
        triggers: HookTriggers,
        callback: F,
    ) where
        F: Fn(&Lua, Debug) -> Result<()> + MaybeSend + 'static,
    {
        unsafe extern "C" fn hook_proc(state: *mut ffi::lua_State, ar: *mut ffi::lua_Debug) {
            let extra = extra_data(state);
            if extra.is_null() {
                return;
            }
            if (*extra).hook_thread != state {
                // Hook was destined for a different thread, ignore
                ffi::lua_sethook(state, None, 0, 0);
                return;
            }
            callback_error_ext(state, extra, move |_| {
                let hook_cb = (*extra).hook_callback.clone();
                let hook_cb = mlua_expect!(hook_cb, "no hook callback set in hook_proc");
                if Arc::strong_count(&hook_cb) > 2 {
                    return Ok(()); // Don't allow recursion
                }
                let lua: &Lua = mem::transmute((*extra).inner.assume_init_ref());
                let _guard = StateGuard::new(&lua.0, state);
                let debug = Debug::new(lua, ar);
                hook_cb(lua, debug)
            })
        }

        (*self.extra.get()).hook_callback = Some(Arc::new(callback));
        (*self.extra.get()).hook_thread = state; // Mark for what thread the hook is set
        ffi::lua_sethook(state, Some(hook_proc), triggers.mask(), triggers.count());
    }

    /// Removes any hook previously set by [`Lua::set_hook()`] or [`Thread::set_hook()`].
    ///
    /// This function has no effect if a hook was not previously set.
    #[cfg(not(feature = "luau"))]
    #[cfg_attr(docsrs, doc(cfg(not(feature = "luau"))))]
    pub fn remove_hook(&self) {
        unsafe {
            let state = self.state();
            ffi::lua_sethook(state, None, 0, 0);
            match get_main_state(self.main_state) {
                Some(main_state) if !ptr::eq(state, main_state) => {
                    // If main_state is different from state, remove hook from it too
                    ffi::lua_sethook(main_state, None, 0, 0);
                }
                _ => {}
            };
            (*self.extra.get()).hook_callback = None;
            (*self.extra.get()).hook_thread = ptr::null_mut();
        }
    }

    /// Sets an 'interrupt' function that will periodically be called by Luau VM.
    ///
    /// Any Luau code is guaranteed to call this handler "eventually"
    /// (in practice this can happen at any function call or at any loop iteration).
    ///
    /// The provided interrupt function can error, and this error will be propagated through
    /// the Luau code that was executing at the time the interrupt was triggered.
    /// Also this can be used to implement continuous execution limits by instructing Luau VM to yield
    /// by returning [`VmState::Yield`].
    ///
    /// This is similar to [`Lua::set_hook`] but in more simplified form.
    ///
    /// # Example
    ///
    /// Periodically yield Luau VM to suspend execution.
    ///
    /// ```
    /// # use std::sync::{Arc, atomic::{AtomicU64, Ordering}};
    /// # use mlua::{Lua, Result, ThreadStatus, VmState};
    /// # fn main() -> Result<()> {
    /// let lua = Lua::new();
    /// let count = Arc::new(AtomicU64::new(0));
    /// lua.set_interrupt(move |_| {
    ///     if count.fetch_add(1, Ordering::Relaxed) % 2 == 0 {
    ///         return Ok(VmState::Yield);
    ///     }
    ///     Ok(VmState::Continue)
    /// });
    ///
    /// let co = lua.create_thread(
    ///     lua.load(r#"
    ///         local b = 0
    ///         for _, x in ipairs({1, 2, 3}) do b += x end
    ///     "#)
    ///     .into_function()?,
    /// )?;
    /// while co.status() == ThreadStatus::Resumable {
    ///     co.resume(())?;
    /// }
    /// # Ok(())
    /// # }
    /// ```
    #[cfg(any(feature = "luau", docsrs))]
    #[cfg_attr(docsrs, doc(cfg(feature = "luau")))]
    pub fn set_interrupt<F>(&self, callback: F)
    where
        F: Fn(&Lua) -> Result<VmState> + MaybeSend + 'static,
    {
        unsafe extern "C" fn interrupt_proc(state: *mut ffi::lua_State, gc: c_int) {
            if gc >= 0 {
                // We don't support GC interrupts since they cannot survive Lua exceptions
                return;
            }
            let extra = extra_data(state);
            if extra.is_null() {
                return;
            }
            let result = callback_error_ext(state, extra, move |_| {
                let interrupt_cb = (*extra).interrupt_callback.clone();
                let interrupt_cb =
                    mlua_expect!(interrupt_cb, "no interrupt callback set in interrupt_proc");
                if Arc::strong_count(&interrupt_cb) > 2 {
                    return Ok(VmState::Continue); // Don't allow recursion
                }
                let lua: &Lua = mem::transmute((*extra).inner.assume_init_ref());
                let _guard = StateGuard::new(&lua.0, state);
                interrupt_cb(lua)
            });
            match result {
                VmState::Continue => {}
                VmState::Yield => {
                    ffi::lua_yield(state, 0);
                }
            }
        }

        unsafe {
            (*self.extra.get()).interrupt_callback = Some(Arc::new(callback));
            (*ffi::lua_callbacks(self.main_state)).interrupt = Some(interrupt_proc);
        }
    }

    /// Removes any 'interrupt' previously set by `set_interrupt`.
    ///
    /// This function has no effect if an 'interrupt' was not previously set.
    #[cfg(any(feature = "luau", docsrs))]
    #[cfg_attr(docsrs, doc(cfg(feature = "luau")))]
    pub fn remove_interrupt(&self) {
        unsafe {
            (*self.extra.get()).interrupt_callback = None;
            (*ffi::lua_callbacks(self.main_state)).interrupt = None;
        }
    }

    /// Sets the warning function to be used by Lua to emit warnings.
    ///
    /// Requires `feature = "lua54"`
    #[cfg(feature = "lua54")]
    #[cfg_attr(docsrs, doc(cfg(feature = "lua54")))]
    pub fn set_warning_function<F>(&self, callback: F)
    where
        F: 'static + MaybeSend + Fn(&Lua, &CStr, bool) -> Result<()>,
    {
        unsafe extern "C" fn warn_proc(ud: *mut c_void, msg: *const c_char, tocont: c_int) {
            let extra = ud as *mut ExtraData;
            let lua: &Lua = mem::transmute((*extra).inner.assume_init_ref());
            callback_error_ext(lua.state(), extra, |_| {
                let cb = mlua_expect!(
                    (*extra).warn_callback.as_ref(),
                    "no warning callback set in warn_proc"
                );
                let msg = CStr::from_ptr(msg);
                cb(lua, msg, tocont != 0)
            });
        }

        let state = self.main_state;
        unsafe {
            (*self.extra.get()).warn_callback = Some(Box::new(callback));
            ffi::lua_setwarnf(state, Some(warn_proc), self.extra.get() as *mut c_void);
        }
    }

    /// Removes warning function previously set by `set_warning_function`.
    ///
    /// This function has no effect if a warning function was not previously set.
    ///
    /// Requires `feature = "lua54"`
    #[cfg(feature = "lua54")]
    #[cfg_attr(docsrs, doc(cfg(feature = "lua54")))]
    pub fn remove_warning_function(&self) {
        unsafe {
            (*self.extra.get()).warn_callback = None;
            ffi::lua_setwarnf(self.main_state, None, ptr::null_mut());
        }
    }

    /// Emits a warning with the given message.
    ///
    /// A message in a call with `tocont` set to `true` should be continued in another call to this function.
    ///
    /// Requires `feature = "lua54"`
    #[cfg(feature = "lua54")]
    #[cfg_attr(docsrs, doc(cfg(feature = "lua54")))]
    pub fn warning<S: Into<Vec<u8>>>(&self, msg: S, tocont: bool) -> Result<()> {
        let msg = CString::new(msg).map_err(|err| Error::RuntimeError(err.to_string()))?;
        unsafe { ffi::lua_warning(self.state(), msg.as_ptr(), tocont as c_int) };
        Ok(())
    }

    /// Gets information about the interpreter runtime stack.
    ///
    /// This function returns [`Debug`] structure that can be used to get information about the function
    /// executing at a given level. Level `0` is the current running function, whereas level `n+1` is the
    /// function that has called level `n` (except for tail calls, which do not count in the stack).
    ///
    /// [`Debug`]: crate::hook::Debug
    pub fn inspect_stack(&self, level: usize) -> Option<Debug> {
        unsafe {
            let mut ar: ffi::lua_Debug = mem::zeroed();
            let level = level as c_int;
            #[cfg(not(feature = "luau"))]
            if ffi::lua_getstack(self.state(), level, &mut ar) == 0 {
                return None;
            }
            #[cfg(feature = "luau")]
            if ffi::lua_getinfo(self.state(), level, cstr!(""), &mut ar) == 0 {
                return None;
            }
            Some(Debug::new_owned(self, level, ar))
        }
    }

    /// Returns the amount of memory (in bytes) currently used inside this Lua state.
    pub fn used_memory(&self) -> usize {
        unsafe {
            match (*self.extra.get()).mem_state.map(|x| x.as_ref()) {
                Some(mem_state) => mem_state.used_memory(),
                None => {
                    // Get data from the Lua GC
                    let used_kbytes = ffi::lua_gc(self.main_state, ffi::LUA_GCCOUNT, 0);
                    let used_kbytes_rem = ffi::lua_gc(self.main_state, ffi::LUA_GCCOUNTB, 0);
                    (used_kbytes as usize) * 1024 + (used_kbytes_rem as usize)
                }
            }
        }
    }

    /// Sets a memory limit (in bytes) on this Lua state.
    ///
    /// Once an allocation occurs that would pass this memory limit,
    /// a `Error::MemoryError` is generated instead.
    /// Returns previous limit (zero means no limit).
    ///
    /// Does not work on module mode where Lua state is managed externally.
<<<<<<< HEAD
    ///
    /// Requires `feature = "lua54/lua53/lua52/lua-factorio"`
    #[cfg(any(feature = "lua54", feature = "lua53", feature = "lua52", feature = "lua-factorio"))]
    pub fn set_memory_limit(&self, memory_limit: usize) -> Result<usize> {
=======
    pub fn set_memory_limit(&self, limit: usize) -> Result<usize> {
>>>>>>> 1ac98e7d
        unsafe {
            match (*self.extra.get()).mem_state.map(|mut x| x.as_mut()) {
                Some(mem_state) => Ok(mem_state.set_memory_limit(limit)),
                None => Err(Error::MemoryLimitNotAvailable),
            }
        }
    }

    /// Returns true if the garbage collector is currently running automatically.
    ///
    /// Requires `feature = "lua54/lua53/lua52/luau/lua-factorio"`
    #[cfg(any(
        feature = "lua54",
        feature = "lua53",
        feature = "lua52",
        feature = "luau",
        feature = "lua-factorio"
    ))]
    pub fn gc_is_running(&self) -> bool {
        unsafe { ffi::lua_gc(self.main_state, ffi::LUA_GCISRUNNING, 0) != 0 }
    }

    /// Stop the Lua GC from running
    pub fn gc_stop(&self) {
        unsafe { ffi::lua_gc(self.main_state, ffi::LUA_GCSTOP, 0) };
    }

    /// Restarts the Lua GC if it is not running
    pub fn gc_restart(&self) {
        unsafe { ffi::lua_gc(self.main_state, ffi::LUA_GCRESTART, 0) };
    }

    /// Perform a full garbage-collection cycle.
    ///
    /// It may be necessary to call this function twice to collect all currently unreachable
    /// objects. Once to finish the current gc cycle, and once to start and finish the next cycle.
    pub fn gc_collect(&self) -> Result<()> {
        unsafe {
            check_stack(self.main_state, 2)?;
            protect_lua!(self.main_state, 0, 0, fn(state) ffi::lua_gc(state, ffi::LUA_GCCOLLECT, 0))
        }
    }

    /// Steps the garbage collector one indivisible step.
    ///
    /// Returns true if this has finished a collection cycle.
    pub fn gc_step(&self) -> Result<bool> {
        self.gc_step_kbytes(0)
    }

    /// Steps the garbage collector as though memory had been allocated.
    ///
    /// if `kbytes` is 0, then this is the same as calling `gc_step`. Returns true if this step has
    /// finished a collection cycle.
    pub fn gc_step_kbytes(&self, kbytes: c_int) -> Result<bool> {
        unsafe {
            check_stack(self.main_state, 3)?;
            protect_lua!(self.main_state, 0, 0, |state| {
                ffi::lua_gc(state, ffi::LUA_GCSTEP, kbytes) != 0
            })
        }
    }

    /// Sets the 'pause' value of the collector.
    ///
    /// Returns the previous value of 'pause'. More information can be found in the Lua
    /// [documentation].
    ///
    /// For Luau this parameter sets GC goal
    ///
    /// [documentation]: https://www.lua.org/manual/5.4/manual.html#2.5
    pub fn gc_set_pause(&self, pause: c_int) -> c_int {
        unsafe {
            #[cfg(not(feature = "luau"))]
            return ffi::lua_gc(self.main_state, ffi::LUA_GCSETPAUSE, pause);
            #[cfg(feature = "luau")]
            return ffi::lua_gc(self.main_state, ffi::LUA_GCSETGOAL, pause);
        }
    }

    /// Sets the 'step multiplier' value of the collector.
    ///
    /// Returns the previous value of the 'step multiplier'. More information can be found in the
    /// Lua [documentation].
    ///
    /// [documentation]: https://www.lua.org/manual/5.4/manual.html#2.5
    pub fn gc_set_step_multiplier(&self, step_multiplier: c_int) -> c_int {
        unsafe { ffi::lua_gc(self.main_state, ffi::LUA_GCSETSTEPMUL, step_multiplier) }
    }

    /// Changes the collector to incremental mode with the given parameters.
    ///
    /// Returns the previous mode (always `GCMode::Incremental` in Lua < 5.4).
    /// More information can be found in the Lua [documentation].
    ///
    /// [documentation]: https://www.lua.org/manual/5.4/manual.html#2.5.1
    pub fn gc_inc(&self, pause: c_int, step_multiplier: c_int, step_size: c_int) -> GCMode {
        let state = self.main_state;

        #[cfg(any(
            feature = "lua53",
            feature = "lua52",
            feature = "lua-factorio",
            feature = "lua51",
            feature = "luajit",
            feature = "luau"
        ))]
        unsafe {
            if pause > 0 {
                #[cfg(not(feature = "luau"))]
                ffi::lua_gc(state, ffi::LUA_GCSETPAUSE, pause);
                #[cfg(feature = "luau")]
                ffi::lua_gc(state, ffi::LUA_GCSETGOAL, pause);
            }

            if step_multiplier > 0 {
                ffi::lua_gc(state, ffi::LUA_GCSETSTEPMUL, step_multiplier);
            }

            #[cfg(feature = "luau")]
            if step_size > 0 {
                ffi::lua_gc(state, ffi::LUA_GCSETSTEPSIZE, step_size);
            }
            #[cfg(not(feature = "luau"))]
            let _ = step_size; // Ignored

            GCMode::Incremental
        }

        #[cfg(feature = "lua54")]
        let prev_mode =
            unsafe { ffi::lua_gc(state, ffi::LUA_GCINC, pause, step_multiplier, step_size) };
        #[cfg(feature = "lua54")]
        match prev_mode {
            ffi::LUA_GCINC => GCMode::Incremental,
            ffi::LUA_GCGEN => GCMode::Generational,
            _ => unreachable!(),
        }
    }

    /// Changes the collector to generational mode with the given parameters.
    ///
    /// Returns the previous mode. More information about the generational GC
    /// can be found in the Lua 5.4 [documentation][lua_doc].
    ///
    /// Requires `feature = "lua54"`
    ///
    /// [lua_doc]: https://www.lua.org/manual/5.4/manual.html#2.5.2
    #[cfg(any(feature = "lua54"))]
    #[cfg_attr(docsrs, doc(cfg(feature = "lua54")))]
    pub fn gc_gen(&self, minor_multiplier: c_int, major_multiplier: c_int) -> GCMode {
        let state = self.main_state;
        let prev_mode =
            unsafe { ffi::lua_gc(state, ffi::LUA_GCGEN, minor_multiplier, major_multiplier) };
        match prev_mode {
            ffi::LUA_GCGEN => GCMode::Generational,
            ffi::LUA_GCINC => GCMode::Incremental,
            _ => unreachable!(),
        }
    }

    /// Sets a default Luau compiler (with custom options).
    ///
    /// This compiler will be used by default to load all Lua chunks
    /// including via `require` function.
    ///
    /// See [`Compiler`] for details and possible options.
    ///
    /// Requires `feature = "luau"`
    #[cfg(any(feature = "luau", doc))]
    #[cfg_attr(docsrs, doc(cfg(feature = "luau")))]
    pub fn set_compiler(&self, compiler: Compiler) {
        unsafe { (*self.extra.get()).compiler = Some(compiler) };
    }

    /// Returns Lua source code as a `Chunk` builder type.
    ///
    /// In order to actually compile or run the resulting code, you must call [`Chunk::exec`] or
    /// similar on the returned builder. Code is not even parsed until one of these methods is
    /// called.
    ///
    /// [`Chunk::exec`]: crate::Chunk::exec
    #[track_caller]
    pub fn load<'lua, 'a>(&'lua self, chunk: impl AsChunk<'a>) -> Chunk<'lua, 'a> {
        let caller = Location::caller();
        Chunk {
            lua: self,
            name: chunk.name().unwrap_or_else(|| caller.to_string()),
            env: chunk.env(self),
            mode: chunk.mode(),
            source: chunk.source(),
            #[cfg(feature = "luau")]
            compiler: unsafe { (*self.extra.get()).compiler.clone() },
        }
    }

    pub(crate) fn load_chunk<'lua>(
        &'lua self,
        name: Option<&CStr>,
        env: Value<'lua>,
        mode: Option<ChunkMode>,
        source: &[u8],
    ) -> Result<Function<'lua>> {
        let state = self.state();
        unsafe {
            let _sg = StackGuard::new(state);
            check_stack(state, 1)?;

            let mode_str = match mode {
                Some(ChunkMode::Binary) => cstr!("b"),
                Some(ChunkMode::Text) => cstr!("t"),
                None => cstr!("bt"),
            };

            match ffi::luaL_loadbufferx(
                state,
                source.as_ptr() as *const c_char,
                source.len(),
                name.map(|n| n.as_ptr()).unwrap_or_else(ptr::null),
                mode_str,
            ) {
                ffi::LUA_OK => {
                    if env != Value::Nil {
                        self.push_value(env)?;
<<<<<<< HEAD
                        #[cfg(any(feature = "lua54", feature = "lua53", feature = "lua52", feature = "lua-factorio"))]
                        ffi::lua_setupvalue(self.state, -2, 1);
=======
                        #[cfg(any(feature = "lua54", feature = "lua53", feature = "lua52"))]
                        ffi::lua_setupvalue(state, -2, 1);
>>>>>>> 1ac98e7d
                        #[cfg(any(feature = "lua51", feature = "luajit", feature = "luau"))]
                        ffi::lua_setfenv(state, -2);
                    }
                    Ok(Function(self.pop_ref()))
                }
                err => Err(pop_error(state, err)),
            }
        }
    }

    /// Create and return an interned Lua string. Lua strings can be arbitrary [u8] data including
    /// embedded nulls, so in addition to `&str` and `&String`, you can also pass plain `&[u8]`
    /// here.
    pub fn create_string(&self, s: impl AsRef<[u8]>) -> Result<String> {
        let state = self.state();
        unsafe {
            if self.unlikely_memory_error() {
                push_string(self.ref_thread(), s.as_ref(), false)?;
                return Ok(String(self.pop_ref_thread()));
            }

            let _sg = StackGuard::new(state);
            check_stack(state, 3)?;
            push_string(state, s.as_ref(), true)?;
            Ok(String(self.pop_ref()))
        }
    }

    /// Creates and returns a new empty table.
    pub fn create_table(&self) -> Result<Table> {
        self.create_table_with_capacity(0, 0)
    }

    /// Creates and returns a new empty table, with the specified capacity.
    /// `narr` is a hint for how many elements the table will have as a sequence;
    /// `nrec` is a hint for how many other elements the table will have.
    /// Lua may use these hints to preallocate memory for the new table.
    pub fn create_table_with_capacity(&self, narr: c_int, nrec: c_int) -> Result<Table> {
        let state = self.state();
        unsafe {
            if self.unlikely_memory_error() {
                push_table(self.ref_thread(), narr, nrec, false)?;
                return Ok(Table(self.pop_ref_thread()));
            }

            let _sg = StackGuard::new(state);
            check_stack(state, 3)?;
            push_table(state, narr, nrec, true)?;
            Ok(Table(self.pop_ref()))
        }
    }

    /// Creates a table and fills it with values from an iterator.
    pub fn create_table_from<'lua, K, V, I>(&'lua self, iter: I) -> Result<Table<'lua>>
    where
        K: IntoLua<'lua>,
        V: IntoLua<'lua>,
        I: IntoIterator<Item = (K, V)>,
    {
        let state = self.state();
        unsafe {
            let _sg = StackGuard::new(state);
            check_stack(state, 6)?;

            let iter = iter.into_iter();
            let lower_bound = iter.size_hint().0;
            let protect = !self.unlikely_memory_error();
            push_table(state, 0, lower_bound as c_int, protect)?;
            for (k, v) in iter {
                self.push_value(k.into_lua(self)?)?;
                self.push_value(v.into_lua(self)?)?;
                if protect {
                    protect_lua!(state, 3, 1, fn(state) ffi::lua_rawset(state, -3))?;
                } else {
                    ffi::lua_rawset(state, -3);
                }
            }

            Ok(Table(self.pop_ref()))
        }
    }

    /// Creates a table from an iterator of values, using `1..` as the keys.
    pub fn create_sequence_from<'lua, T, I>(&'lua self, iter: I) -> Result<Table<'lua>>
    where
        T: IntoLua<'lua>,
        I: IntoIterator<Item = T>,
    {
        let state = self.state();
        unsafe {
            let _sg = StackGuard::new(state);
            check_stack(state, 5)?;

            let iter = iter.into_iter();
            let lower_bound = iter.size_hint().0;
            let protect = !self.unlikely_memory_error();
            push_table(state, lower_bound as c_int, 0, protect)?;
            for (i, v) in iter.enumerate() {
                self.push_value(v.into_lua(self)?)?;
                if protect {
                    protect_lua!(state, 2, 1, |state| {
                        ffi::lua_rawseti(state, -2, (i + 1) as Integer);
                    })?;
                } else {
                    ffi::lua_rawseti(state, -2, (i + 1) as Integer);
                }
            }

            Ok(Table(self.pop_ref()))
        }
    }

    /// Wraps a Rust function or closure, creating a callable Lua function handle to it.
    ///
    /// The function's return value is always a `Result`: If the function returns `Err`, the error
    /// is raised as a Lua error, which can be caught using `(x)pcall` or bubble up to the Rust code
    /// that invoked the Lua code. This allows using the `?` operator to propagate errors through
    /// intermediate Lua code.
    ///
    /// If the function returns `Ok`, the contained value will be converted to one or more Lua
    /// values. For details on Rust-to-Lua conversions, refer to the [`IntoLua`] and [`IntoLuaMulti`]
    /// traits.
    ///
    /// # Examples
    ///
    /// Create a function which prints its argument:
    ///
    /// ```
    /// # use mlua::{Lua, Result};
    /// # fn main() -> Result<()> {
    /// # let lua = Lua::new();
    /// let greet = lua.create_function(|_, name: String| {
    ///     println!("Hello, {}!", name);
    ///     Ok(())
    /// });
    /// # let _ = greet;    // used
    /// # Ok(())
    /// # }
    /// ```
    ///
    /// Use tuples to accept multiple arguments:
    ///
    /// ```
    /// # use mlua::{Lua, Result};
    /// # fn main() -> Result<()> {
    /// # let lua = Lua::new();
    /// let print_person = lua.create_function(|_, (name, age): (String, u8)| {
    ///     println!("{} is {} years old!", name, age);
    ///     Ok(())
    /// });
    /// # let _ = print_person;    // used
    /// # Ok(())
    /// # }
    /// ```
    ///
    /// [`IntoLua`]: crate::IntoLua
    /// [`IntoLuaMulti`]: crate::IntoLuaMulti
    pub fn create_function<'lua, A, R, F>(&'lua self, func: F) -> Result<Function<'lua>>
    where
        A: FromLuaMulti<'lua>,
        R: IntoLuaMulti<'lua>,
        F: 'static + MaybeSend + Fn(&'lua Lua, A) -> Result<R>,
    {
        self.create_callback(Box::new(move |lua, args| {
            func(lua, A::from_lua_multi_args(args, 1, None, lua)?)?.into_lua_multi(lua)
        }))
    }

    /// Wraps a Rust mutable closure, creating a callable Lua function handle to it.
    ///
    /// This is a version of [`create_function`] that accepts a FnMut argument. Refer to
    /// [`create_function`] for more information about the implementation.
    ///
    /// [`create_function`]: #method.create_function
    pub fn create_function_mut<'lua, A, R, F>(&'lua self, func: F) -> Result<Function<'lua>>
    where
        A: FromLuaMulti<'lua>,
        R: IntoLuaMulti<'lua>,
        F: 'static + MaybeSend + FnMut(&'lua Lua, A) -> Result<R>,
    {
        let func = RefCell::new(func);
        self.create_function(move |lua, args| {
            (*func
                .try_borrow_mut()
                .map_err(|_| Error::RecursiveMutCallback)?)(lua, args)
        })
    }

    /// Wraps a C function, creating a callable Lua function handle to it.
    ///
    /// # Safety
    /// This function is unsafe because provides a way to execute unsafe C function.
    pub unsafe fn create_c_function(&self, func: ffi::lua_CFunction) -> Result<Function> {
        let state = self.state();
        check_stack(state, 1)?;
        ffi::lua_pushcfunction(state, func);
        Ok(Function(self.pop_ref()))
    }

    /// Wraps a Rust async function or closure, creating a callable Lua function handle to it.
    ///
    /// While executing the function Rust will poll Future and if the result is not ready, call
    /// `yield()` passing internal representation of a `Poll::Pending` value.
    ///
    /// The function must be called inside Lua coroutine ([`Thread`]) to be able to suspend its execution.
    /// An executor should be used to poll [`AsyncThread`] and mlua will take a provided Waker
    /// in that case. Otherwise noop waker will be used if try to call the function outside of Rust
    /// executors.
    ///
    /// The family of `call_async()` functions takes care about creating [`Thread`].
    ///
    /// Requires `feature = "async"`
    ///
    /// # Examples
    ///
    /// Non blocking sleep:
    ///
    /// ```
    /// use std::time::Duration;
    /// use futures_timer::Delay;
    /// use mlua::{Lua, Result};
    ///
    /// async fn sleep(_lua: &Lua, n: u64) -> Result<&'static str> {
    ///     Delay::new(Duration::from_millis(n)).await;
    ///     Ok("done")
    /// }
    ///
    /// #[tokio::main]
    /// async fn main() -> Result<()> {
    ///     let lua = Lua::new();
    ///     lua.globals().set("sleep", lua.create_async_function(sleep)?)?;
    ///     let res: String = lua.load("return sleep(...)").call_async(100).await?; // Sleep 100ms
    ///     assert_eq!(res, "done");
    ///     Ok(())
    /// }
    /// ```
    ///
    /// [`Thread`]: crate::Thread
    /// [`AsyncThread`]: crate::AsyncThread
    #[cfg(feature = "async")]
    #[cfg_attr(docsrs, doc(cfg(feature = "async")))]
    pub fn create_async_function<'lua, A, R, F, FR>(&'lua self, func: F) -> Result<Function<'lua>>
    where
        A: FromLuaMulti<'lua>,
        R: IntoLuaMulti<'lua>,
        F: 'static + MaybeSend + Fn(&'lua Lua, A) -> FR,
        FR: 'lua + Future<Output = Result<R>>,
    {
        self.create_async_callback(Box::new(move |lua, args| {
            let args = match A::from_lua_multi_args(args, 1, None, lua) {
                Ok(args) => args,
                Err(e) => return Box::pin(future::err(e)),
            };
            Box::pin(func(lua, args).and_then(move |ret| future::ready(ret.into_lua_multi(lua))))
        }))
    }

    /// Wraps a Lua function into a new thread (or coroutine).
    ///
    /// Equivalent to `coroutine.create`.
    pub fn create_thread<'lua>(&'lua self, func: Function) -> Result<Thread<'lua>> {
        let state = self.state();
        unsafe {
            let _sg = StackGuard::new(state);
            check_stack(state, 3)?;

            let thread_state = if self.unlikely_memory_error() {
                ffi::lua_newthread(state)
            } else {
                protect_lua!(state, 0, 1, |state| ffi::lua_newthread(state))?
            };
            self.push_ref(&func.0);
            ffi::lua_xmove(state, thread_state, 1);

            Ok(Thread(self.pop_ref()))
        }
    }

    /// Wraps a Lua function into a new or recycled thread (coroutine).
    #[cfg(feature = "async")]
    pub(crate) fn create_recycled_thread<'lua>(
        &'lua self,
        func: &Function,
    ) -> Result<Thread<'lua>> {
        #[cfg(any(
            feature = "lua54",
            all(feature = "luajit", feature = "vendored"),
            feature = "luau",
        ))]
        unsafe {
            let state = self.state();
            let _sg = StackGuard::new(state);
            check_stack(state, 1)?;

            if let Some(index) = (*self.extra.get()).thread_pool.pop() {
                let thread_state = ffi::lua_tothread(self.ref_thread(), index);
                self.push_ref(&func.0);
                ffi::lua_xmove(state, thread_state, 1);

                #[cfg(feature = "luau")]
                {
                    // Inherit `LUA_GLOBALSINDEX` from the caller
                    ffi::lua_xpush(state, thread_state, ffi::LUA_GLOBALSINDEX);
                    ffi::lua_replace(thread_state, ffi::LUA_GLOBALSINDEX);
                }

                return Ok(Thread(LuaRef::new(self, index)));
            }
        };
        self.create_thread(func.clone())
    }

    /// Resets thread (coroutine) and returns to the pool for later use.
    #[cfg(feature = "async")]
    #[cfg(any(
        feature = "lua54",
        all(feature = "luajit", feature = "vendored"),
        feature = "luau",
    ))]
    pub(crate) unsafe fn recycle_thread(&self, thread: &mut Thread) -> bool {
        let extra = &mut *self.extra.get();
        if extra.thread_pool.len() < extra.thread_pool.capacity() {
            let thread_state = ffi::lua_tothread(extra.ref_thread, thread.0.index);
            #[cfg(feature = "lua54")]
            let status = ffi::lua_resetthread(thread_state);
            #[cfg(feature = "lua54")]
            if status != ffi::LUA_OK {
                // Error object is on top, drop it
                ffi::lua_settop(thread_state, 0);
            }
            #[cfg(all(feature = "luajit", feature = "vendored"))]
            ffi::lua_resetthread(self.state(), thread_state);
            #[cfg(feature = "luau")]
            ffi::lua_resetthread(thread_state);
            extra.thread_pool.push(thread.0.index);
            thread.0.drop = false;
            return true;
        }
        false
    }

    /// Creates a Lua userdata object from a custom userdata type.
    ///
    /// All userdata instances of the same type `T` shares the same metatable.
    #[inline]
    pub fn create_userdata<T>(&self, data: T) -> Result<AnyUserData>
    where
        T: UserData + MaybeSend + 'static,
    {
        unsafe { self.make_userdata(UserDataCell::new(data)) }
    }

    /// Creates a Lua userdata object from a custom serializable userdata type.
    ///
    /// Requires `feature = "serialize"`
    #[cfg(feature = "serialize")]
    #[cfg_attr(docsrs, doc(cfg(feature = "serialize")))]
    #[inline]
    pub fn create_ser_userdata<T>(&self, data: T) -> Result<AnyUserData>
    where
        T: UserData + Serialize + MaybeSend + 'static,
    {
        unsafe { self.make_userdata(UserDataCell::new_ser(data)) }
    }

    /// Creates a Lua userdata object from a custom Rust type.
    ///
    /// You can register the type using [`Lua::register_userdata_type()`] to add fields or methods
    /// _before_ calling this method.
    /// Otherwise, the userdata object will have an empty metatable.
    ///
    /// All userdata instances of the same type `T` shares the same metatable.
    #[inline]
    pub fn create_any_userdata<T>(&self, data: T) -> Result<AnyUserData>
    where
        T: MaybeSend + 'static,
    {
        unsafe { self.make_any_userdata(UserDataCell::new(data)) }
    }

    /// Registers a custom Rust type in Lua to use in userdata objects.
    ///
    /// This methods provides a way to add fields or methods to userdata objects of a type `T`.
    pub fn register_userdata_type<T: 'static>(
        &self,
        f: impl FnOnce(&mut UserDataRegistrar<T>),
    ) -> Result<()> {
        let mut registry = UserDataRegistrar::new();
        f(&mut registry);

        unsafe {
            // Deregister the type if it already registered
            let type_id = TypeId::of::<T>();
            if let Some(&table_id) = (*self.extra.get()).registered_userdata.get(&type_id) {
                ffi::luaL_unref(self.state(), ffi::LUA_REGISTRYINDEX, table_id);
            }

            // Register the type
            self.register_userdata_metatable(registry)?;
            Ok(())
        }
    }

    /// Create a Lua userdata "proxy" object from a custom userdata type.
    ///
    /// Proxy object is an empty userdata object that has `T` metatable attached.
    /// The main purpose of this object is to provide access to static fields and functions
    /// without creating an instance of type `T`.
    ///
    /// You can get or set uservalues on this object but you cannot borrow any Rust type.
    ///
    /// # Examples
    ///
    /// ```
    /// # use mlua::{Lua, Result, UserData, UserDataFields, UserDataMethods};
    /// # fn main() -> Result<()> {
    /// # let lua = Lua::new();
    /// struct MyUserData(i32);
    ///
    /// impl UserData for MyUserData {
    ///     fn add_fields<'lua, F: UserDataFields<'lua, Self>>(fields: &mut F) {
    ///         fields.add_field_method_get("val", |_, this| Ok(this.0));
    ///     }
    ///
    ///     fn add_methods<'lua, M: UserDataMethods<'lua, Self>>(methods: &mut M) {
    ///         methods.add_function("new", |_, value: i32| Ok(MyUserData(value)));
    ///     }
    /// }
    ///
    /// lua.globals().set("MyUserData", lua.create_proxy::<MyUserData>()?)?;
    ///
    /// lua.load("assert(MyUserData.new(321).val == 321)").exec()?;
    /// # Ok(())
    /// # }
    /// ```
    #[inline]
    pub fn create_proxy<T>(&self) -> Result<AnyUserData>
    where
        T: 'static + UserData,
    {
        unsafe { self.make_userdata(UserDataCell::new(UserDataProxy::<T>(PhantomData))) }
    }

    /// Returns a handle to the global environment.
    pub fn globals(&self) -> Table {
        let state = self.state();
        unsafe {
<<<<<<< HEAD
            let _sg = StackGuard::new(self.state);
            assert_stack(self.state, 1);
            #[cfg(any(feature = "lua54", feature = "lua53", feature = "lua52", feature = "lua-factorio"))]
            ffi::lua_rawgeti(self.state, ffi::LUA_REGISTRYINDEX, ffi::LUA_RIDX_GLOBALS);
=======
            let _sg = StackGuard::new(state);
            assert_stack(state, 1);
            #[cfg(any(feature = "lua54", feature = "lua53", feature = "lua52"))]
            ffi::lua_rawgeti(state, ffi::LUA_REGISTRYINDEX, ffi::LUA_RIDX_GLOBALS);
>>>>>>> 1ac98e7d
            #[cfg(any(feature = "lua51", feature = "luajit", feature = "luau"))]
            ffi::lua_pushvalue(state, ffi::LUA_GLOBALSINDEX);
            Table(self.pop_ref())
        }
    }

    /// Returns a handle to the active `Thread`. For calls to `Lua` this will be the main Lua thread,
    /// for parameters given to a callback, this will be whatever Lua thread called the callback.
    pub fn current_thread(&self) -> Thread {
        let state = self.state();
        unsafe {
            let _sg = StackGuard::new(state);
            assert_stack(state, 1);
            ffi::lua_pushthread(state);
            Thread(self.pop_ref())
        }
    }

    /// Calls the given function with a `Scope` parameter, giving the function the ability to create
    /// userdata and callbacks from rust types that are !Send or non-'static.
    ///
    /// The lifetime of any function or userdata created through `Scope` lasts only until the
    /// completion of this method call, on completion all such created values are automatically
    /// dropped and Lua references to them are invalidated. If a script accesses a value created
    /// through `Scope` outside of this method, a Lua error will result. Since we can ensure the
    /// lifetime of values created through `Scope`, and we know that `Lua` cannot be sent to another
    /// thread while `Scope` is live, it is safe to allow !Send datatypes and whose lifetimes only
    /// outlive the scope lifetime.
    ///
    /// Inside the scope callback, all handles created through Scope will share the same unique 'lua
    /// lifetime of the parent `Lua`. This allows scoped and non-scoped values to be mixed in
    /// API calls, which is very useful (e.g. passing a scoped userdata to a non-scoped function).
    /// However, this also enables handles to scoped values to be trivially leaked from the given
    /// callback. This is not dangerous, though!  After the callback returns, all scoped values are
    /// invalidated, which means that though references may exist, the Rust types backing them have
    /// dropped. `Function` types will error when called, and `AnyUserData` will be typeless. It
    /// would be impossible to prevent handles to scoped values from escaping anyway, since you
    /// would always be able to smuggle them through Lua state.
    pub fn scope<'lua, 'scope, R>(
        &'lua self,
        f: impl FnOnce(&Scope<'lua, 'scope>) -> Result<R>,
    ) -> Result<R> {
        f(&Scope::new(self))
    }

    /// Attempts to coerce a Lua value into a String in a manner consistent with Lua's internal
    /// behavior.
    ///
    /// To succeed, the value must be a string (in which case this is a no-op), an integer, or a
    /// number.
    pub fn coerce_string<'lua>(&'lua self, v: Value<'lua>) -> Result<Option<String<'lua>>> {
        Ok(match v {
            Value::String(s) => Some(s),
            v => unsafe {
                let state = self.state();
                let _sg = StackGuard::new(state);
                check_stack(state, 4)?;

                self.push_value(v)?;
                let res = if self.unlikely_memory_error() {
                    ffi::lua_tolstring(state, -1, ptr::null_mut())
                } else {
                    protect_lua!(state, 1, 1, |state| {
                        ffi::lua_tolstring(state, -1, ptr::null_mut())
                    })?
                };
                if !res.is_null() {
                    Some(String(self.pop_ref()))
                } else {
                    None
                }
            },
        })
    }

    /// Attempts to coerce a Lua value into an integer in a manner consistent with Lua's internal
    /// behavior.
    ///
    /// To succeed, the value must be an integer, a floating point number that has an exact
    /// representation as an integer, or a string that can be converted to an integer. Refer to the
    /// Lua manual for details.
    pub fn coerce_integer(&self, v: Value) -> Result<Option<Integer>> {
        Ok(match v {
            Value::Integer(i) => Some(i),
            v => unsafe {
                let state = self.state();
                let _sg = StackGuard::new(state);
                check_stack(state, 2)?;

                self.push_value(v)?;
                let mut isint = 0;
                let i = ffi::lua_tointegerx(state, -1, &mut isint);
                if isint == 0 {
                    None
                } else {
                    Some(i)
                }
            },
        })
    }

    /// Attempts to coerce a Lua value into a Number in a manner consistent with Lua's internal
    /// behavior.
    ///
    /// To succeed, the value must be a number or a string that can be converted to a number. Refer
    /// to the Lua manual for details.
    pub fn coerce_number(&self, v: Value) -> Result<Option<Number>> {
        Ok(match v {
            Value::Number(n) => Some(n),
            v => unsafe {
                let state = self.state();
                let _sg = StackGuard::new(state);
                check_stack(state, 2)?;

                self.push_value(v)?;
                let mut isnum = 0;
                let n = ffi::lua_tonumberx(state, -1, &mut isnum);
                if isnum == 0 {
                    None
                } else {
                    Some(n)
                }
            },
        })
    }

    /// Converts a value that implements `IntoLua` into a `Value` instance.
    pub fn pack<'lua, T: IntoLua<'lua>>(&'lua self, t: T) -> Result<Value<'lua>> {
        t.into_lua(self)
    }

    /// Converts a `Value` instance into a value that implements `FromLua`.
    pub fn unpack<'lua, T: FromLua<'lua>>(&'lua self, value: Value<'lua>) -> Result<T> {
        T::from_lua(value, self)
    }

    /// Converts a value that implements `IntoLuaMulti` into a `MultiValue` instance.
    pub fn pack_multi<'lua, T: IntoLuaMulti<'lua>>(&'lua self, t: T) -> Result<MultiValue<'lua>> {
        t.into_lua_multi(self)
    }

    /// Converts a `MultiValue` instance into a value that implements `FromLuaMulti`.
    pub fn unpack_multi<'lua, T: FromLuaMulti<'lua>>(
        &'lua self,
        value: MultiValue<'lua>,
    ) -> Result<T> {
        T::from_lua_multi(value, self)
    }

    /// Set a value in the Lua registry based on a string name.
    ///
    /// This value will be available to rust from all `Lua` instances which share the same main
    /// state.
    pub fn set_named_registry_value<'lua, T>(&'lua self, name: &str, t: T) -> Result<()>
    where
        T: IntoLua<'lua>,
    {
        let state = self.state();
        let t = t.into_lua(self)?;
        unsafe {
            let _sg = StackGuard::new(state);
            check_stack(state, 5)?;

            self.push_value(t)?;
            rawset_field(state, ffi::LUA_REGISTRYINDEX, name)
        }
    }

    /// Get a value from the Lua registry based on a string name.
    ///
    /// Any Lua instance which shares the underlying main state may call this method to
    /// get a value previously set by [`set_named_registry_value`].
    ///
    /// [`set_named_registry_value`]: #method.set_named_registry_value
    pub fn named_registry_value<'lua, T>(&'lua self, name: &str) -> Result<T>
    where
        T: FromLua<'lua>,
    {
        let state = self.state();
        let value = unsafe {
            let _sg = StackGuard::new(state);
            check_stack(state, 3)?;

            let protect = !self.unlikely_memory_error();
            push_string(state, name.as_bytes(), protect)?;
            ffi::lua_rawget(state, ffi::LUA_REGISTRYINDEX);

            self.pop_value()
        };
        T::from_lua(value, self)
    }

    /// Removes a named value in the Lua registry.
    ///
    /// Equivalent to calling [`set_named_registry_value`] with a value of Nil.
    ///
    /// [`set_named_registry_value`]: #method.set_named_registry_value
    pub fn unset_named_registry_value(&self, name: &str) -> Result<()> {
        self.set_named_registry_value(name, Nil)
    }

    /// Place a value in the Lua registry with an auto-generated key.
    ///
    /// This value will be available to Rust from all `Lua` instances which share the same main
    /// state.
    ///
    /// Be warned, garbage collection of values held inside the registry is not automatic, see
    /// [`RegistryKey`] for more details.
    /// However, dropped [`RegistryKey`]s automatically reused to store new values.
    ///
    /// [`RegistryKey`]: crate::RegistryKey
    pub fn create_registry_value<'lua, T: IntoLua<'lua>>(&'lua self, t: T) -> Result<RegistryKey> {
        let t = t.into_lua(self)?;
        if t == Value::Nil {
            // Special case to skip calling `luaL_ref` and use `LUA_REFNIL` instead
            let unref_list = unsafe { (*self.extra.get()).registry_unref_list.clone() };
            return Ok(RegistryKey::new(ffi::LUA_REFNIL, unref_list));
        }

        let state = self.state();
        unsafe {
            let _sg = StackGuard::new(state);
            check_stack(state, 4)?;

            self.push_value(t)?;

            // Try to reuse previously allocated slot
            let unref_list = (*self.extra.get()).registry_unref_list.clone();
            let free_registry_id = mlua_expect!(unref_list.lock(), "unref list poisoned")
                .as_mut()
                .and_then(|x| x.pop());
            if let Some(registry_id) = free_registry_id {
                // It must be safe to replace the value without triggering memory error
                ffi::lua_rawseti(state, ffi::LUA_REGISTRYINDEX, registry_id as Integer);
                return Ok(RegistryKey::new(registry_id, unref_list));
            }

            // Allocate a new RegistryKey
            let registry_id = if self.unlikely_memory_error() {
                ffi::luaL_ref(state, ffi::LUA_REGISTRYINDEX)
            } else {
                protect_lua!(state, 1, 0, |state| {
                    ffi::luaL_ref(state, ffi::LUA_REGISTRYINDEX)
                })?
            };
            Ok(RegistryKey::new(registry_id, unref_list))
        }
    }

    /// Get a value from the Lua registry by its `RegistryKey`
    ///
    /// Any Lua instance which shares the underlying main state may call this method to get a value
    /// previously placed by [`create_registry_value`].
    ///
    /// [`create_registry_value`]: #method.create_registry_value
    pub fn registry_value<'lua, T: FromLua<'lua>>(&'lua self, key: &RegistryKey) -> Result<T> {
        if !self.owns_registry_value(key) {
            return Err(Error::MismatchedRegistryKey);
        }

        let state = self.state();
        let value = match key.is_nil() {
            true => Value::Nil,
            false => unsafe {
                let _sg = StackGuard::new(state);
                check_stack(state, 1)?;

                let id = key.registry_id as Integer;
                ffi::lua_rawgeti(state, ffi::LUA_REGISTRYINDEX, id);
                self.pop_value()
            },
        };
        T::from_lua(value, self)
    }

    /// Removes a value from the Lua registry.
    ///
    /// You may call this function to manually remove a value placed in the registry with
    /// [`create_registry_value`]. In addition to manual `RegistryKey` removal, you can also call
    /// [`expire_registry_values`] to automatically remove values from the registry whose
    /// `RegistryKey`s have been dropped.
    ///
    /// [`create_registry_value`]: #method.create_registry_value
    /// [`expire_registry_values`]: #method.expire_registry_values
    pub fn remove_registry_value(&self, key: RegistryKey) -> Result<()> {
        if !self.owns_registry_value(&key) {
            return Err(Error::MismatchedRegistryKey);
        }

        unsafe {
            ffi::luaL_unref(self.state(), ffi::LUA_REGISTRYINDEX, key.take());
        }
        Ok(())
    }

    /// Replaces a value in the Lua registry by its `RegistryKey`.
    ///
    /// See [`create_registry_value`] for more details.
    ///
    /// [`create_registry_value`]: #method.create_registry_value
    pub fn replace_registry_value<'lua, T: IntoLua<'lua>>(
        &'lua self,
        key: &RegistryKey,
        t: T,
    ) -> Result<()> {
        if !self.owns_registry_value(key) {
            return Err(Error::MismatchedRegistryKey);
        }

        let t = t.into_lua(self)?;
        if t == Value::Nil && key.is_nil() {
            // Nothing to replace
            return Ok(());
        } else if t != Value::Nil && key.registry_id == ffi::LUA_REFNIL {
            // We cannot update `LUA_REFNIL` slot
            let err = "cannot replace nil value with non-nil".to_string();
            return Err(Error::RuntimeError(err));
        }

        let state = self.state();
        unsafe {
            let _sg = StackGuard::new(state);
            check_stack(state, 2)?;

            let id = key.registry_id as Integer;
            if t == Value::Nil {
                self.push_value(Value::Integer(id))?;
                key.set_nil(true);
            } else {
                self.push_value(t)?;
                key.set_nil(false);
            }
            // It must be safe to replace the value without triggering memory error
            ffi::lua_rawseti(state, ffi::LUA_REGISTRYINDEX, id);
        }
        Ok(())
    }

    /// Returns true if the given `RegistryKey` was created by a `Lua` which shares the underlying
    /// main state with this `Lua` instance.
    ///
    /// Other than this, methods that accept a `RegistryKey` will return
    /// `Error::MismatchedRegistryKey` if passed a `RegistryKey` that was not created with a
    /// matching `Lua` state.
    pub fn owns_registry_value(&self, key: &RegistryKey) -> bool {
        let registry_unref_list = unsafe { &(*self.extra.get()).registry_unref_list };
        Arc::ptr_eq(&key.unref_list, registry_unref_list)
    }

    /// Remove any registry values whose `RegistryKey`s have all been dropped.
    ///
    /// Unlike normal handle values, `RegistryKey`s do not automatically remove themselves on Drop,
    /// but you can call this method to remove any unreachable registry values not manually removed
    /// by `Lua::remove_registry_value`.
    pub fn expire_registry_values(&self) {
        let state = self.state();
        unsafe {
            let mut unref_list = mlua_expect!(
                (*self.extra.get()).registry_unref_list.lock(),
                "unref list poisoned"
            );
            let unref_list = mem::replace(&mut *unref_list, Some(Vec::new()));
            for id in mlua_expect!(unref_list, "unref list not set") {
                ffi::luaL_unref(state, ffi::LUA_REGISTRYINDEX, id);
            }
        }
    }

    /// Sets or replaces an application data object of type `T`.
    ///
    /// Application data could be accessed at any time by using [`Lua::app_data_ref()`] or [`Lua::app_data_mut()`]
    /// methods where `T` is the data type.
    ///
    /// # Panics
    ///
    /// Panics if the app data container is currently borrowed.
    ///
    /// # Examples
    ///
    /// ```
    /// use mlua::{Lua, Result};
    ///
    /// fn hello(lua: &Lua, _: ()) -> Result<()> {
    ///     let mut s = lua.app_data_mut::<&str>().unwrap();
    ///     assert_eq!(*s, "hello");
    ///     *s = "world";
    ///     Ok(())
    /// }
    ///
    /// fn main() -> Result<()> {
    ///     let lua = Lua::new();
    ///     lua.set_app_data("hello");
    ///     lua.create_function(hello)?.call(())?;
    ///     let s = lua.app_data_ref::<&str>().unwrap();
    ///     assert_eq!(*s, "world");
    ///     Ok(())
    /// }
    /// ```
    #[track_caller]
    pub fn set_app_data<T: 'static + MaybeSend>(&self, data: T) -> Option<T> {
        let extra = unsafe { &*self.extra.get() };
        extra
            .app_data
            .try_borrow_mut()
            .expect("cannot borrow mutably app data container")
            .insert(TypeId::of::<T>(), Box::new(data))
            .and_then(|data| data.downcast::<T>().ok().map(|data| *data))
    }

    /// Gets a reference to an application data object stored by [`Lua::set_app_data()`] of type `T`.
    ///
    /// # Panics
    ///
    /// Panics if the app data container is currently mutably borrowed. Multiple immutable reads can be
    /// taken out at the same time.
    #[track_caller]
    pub fn app_data_ref<T: 'static>(&self) -> Option<Ref<T>> {
        let extra = unsafe { &*self.extra.get() };
        let app_data = extra
            .app_data
            .try_borrow()
            .expect("cannot borrow app data container");
        Ref::filter_map(app_data, |data| {
            data.get(&TypeId::of::<T>())?.downcast_ref::<T>()
        })
        .ok()
    }

    /// Gets a mutable reference to an application data object stored by [`Lua::set_app_data()`] of type `T`.
    ///
    /// # Panics
    ///
    /// Panics if the app data container is currently borrowed.
    #[track_caller]
    pub fn app_data_mut<T: 'static>(&self) -> Option<RefMut<T>> {
        let extra = unsafe { &*self.extra.get() };
        let app_data = extra
            .app_data
            .try_borrow_mut()
            .expect("cannot mutably borrow app data container");
        RefMut::filter_map(app_data, |data| {
            data.get_mut(&TypeId::of::<T>())?.downcast_mut::<T>()
        })
        .ok()
    }

    /// Removes an application data of type `T`.
    ///
    /// # Panics
    ///
    /// Panics if the app data container is currently borrowed.
    #[track_caller]
    pub fn remove_app_data<T: 'static>(&self) -> Option<T> {
        let extra = unsafe { &*self.extra.get() };
        extra
            .app_data
            .try_borrow_mut()
            .expect("cannot mutably borrow app data container")
            .remove(&TypeId::of::<T>())
            .and_then(|data| data.downcast::<T>().ok().map(|data| *data))
    }

    // Uses 2 stack spaces, does not call checkstack
    pub(crate) unsafe fn push_value(&self, value: Value) -> Result<()> {
        let state = self.state();
        match value {
            Value::Nil => {
                ffi::lua_pushnil(state);
            }

            Value::Boolean(b) => {
                ffi::lua_pushboolean(state, b as c_int);
            }

            Value::LightUserData(ud) => {
                ffi::lua_pushlightuserdata(state, ud.0);
            }

            Value::Integer(i) => {
                ffi::lua_pushinteger(state, i);
            }

            Value::Number(n) => {
                ffi::lua_pushnumber(state, n);
            }

            #[cfg(feature = "luau")]
            Value::Vector(x, y, z) => {
                ffi::lua_pushvector(state, x, y, z);
            }

            Value::String(s) => {
                self.push_ref(&s.0);
            }

            Value::Table(t) => {
                self.push_ref(&t.0);
            }

            Value::Function(f) => {
                self.push_ref(&f.0);
            }

            Value::Thread(t) => {
                self.push_ref(&t.0);
            }

            Value::UserData(ud) => {
                self.push_ref(&ud.0);
            }

            Value::Error(err) => {
                let protect = !self.unlikely_memory_error();
                push_gc_userdata(state, WrappedFailure::Error(err), protect)?;
            }
        }

        Ok(())
    }

    // Uses 2 stack spaces, does not call checkstack
    pub(crate) unsafe fn pop_value(&self) -> Value {
        let state = self.state();
        match ffi::lua_type(state, -1) {
            ffi::LUA_TNIL => {
                ffi::lua_pop(state, 1);
                Nil
            }

            ffi::LUA_TBOOLEAN => {
                let b = Value::Boolean(ffi::lua_toboolean(state, -1) != 0);
                ffi::lua_pop(state, 1);
                b
            }

            ffi::LUA_TLIGHTUSERDATA => {
                let ud = Value::LightUserData(LightUserData(ffi::lua_touserdata(state, -1)));
                ffi::lua_pop(state, 1);
                ud
            }

            #[cfg(any(feature = "lua54", feature = "lua53"))]
            ffi::LUA_TNUMBER => {
                let v = if ffi::lua_isinteger(state, -1) != 0 {
                    Value::Integer(ffi::lua_tointeger(state, -1))
                } else {
                    Value::Number(ffi::lua_tonumber(state, -1))
                };
                ffi::lua_pop(state, 1);
                v
            }

            #[cfg(any(
                feature = "lua52",
                feature = "lua51",
                feature = "luajit",
                feature = "luau"
            ))]
            ffi::LUA_TNUMBER => {
                let n = ffi::lua_tonumber(state, -1);
                ffi::lua_pop(state, 1);
                match num_traits::cast(n) {
                    Some(i) if (n - (i as Number)).abs() < Number::EPSILON => Value::Integer(i),
                    _ => Value::Number(n),
                }
            }

            #[cfg(feature = "luau")]
            ffi::LUA_TVECTOR => {
                let v = ffi::lua_tovector(state, -1);
                mlua_debug_assert!(!v.is_null(), "vector is null");
                let vec = Value::Vector(*v, *v.add(1), *v.add(2));
                ffi::lua_pop(state, 1);
                vec
            }

            ffi::LUA_TSTRING => Value::String(String(self.pop_ref())),

            ffi::LUA_TTABLE => Value::Table(Table(self.pop_ref())),

            ffi::LUA_TFUNCTION => Value::Function(Function(self.pop_ref())),

            ffi::LUA_TUSERDATA => {
                let wrapped_failure_mt_ptr = (*self.extra.get()).wrapped_failure_mt_ptr;
                // We must prevent interaction with userdata types other than UserData OR a WrappedError.
                // WrappedPanics are automatically resumed.
                match get_gc_userdata::<WrappedFailure>(state, -1, wrapped_failure_mt_ptr).as_mut()
                {
                    Some(WrappedFailure::Error(err)) => {
                        let err = err.clone();
                        ffi::lua_pop(state, 1);
                        Value::Error(err)
                    }
                    Some(WrappedFailure::Panic(panic)) => {
                        if let Some(panic) = panic.take() {
                            ffi::lua_pop(state, 1);
                            resume_unwind(panic);
                        }
                        // Previously resumed panic?
                        ffi::lua_pop(state, 1);
                        Nil
                    }
                    _ => Value::UserData(AnyUserData(self.pop_ref())),
                }
            }

            ffi::LUA_TTHREAD => Value::Thread(Thread(self.pop_ref())),

            #[cfg(feature = "luajit")]
            ffi::LUA_TCDATA => {
                ffi::lua_pop(state, 1);
                // TODO: Fix this in a next major release
                panic!("cdata objects cannot be handled by mlua yet");
            }

            _ => mlua_panic!("LUA_TNONE in pop_value"),
        }
    }

    // Pushes a LuaRef value onto the stack, uses 1 stack space, does not call checkstack
    pub(crate) unsafe fn push_ref(&self, lref: &LuaRef) {
        assert!(
            Arc::ptr_eq(&lref.lua.0, &self.0),
            "Lua instance passed Value created from a different main Lua state"
        );
        ffi::lua_xpush(self.ref_thread(), self.state(), lref.index);
    }

    // Pops the topmost element of the stack and stores a reference to it. This pins the object,
    // preventing garbage collection until the returned `LuaRef` is dropped.
    //
    // References are stored in the stack of a specially created auxiliary thread that exists only
    // to store reference values. This is much faster than storing these in the registry, and also
    // much more flexible and requires less bookkeeping than storing them directly in the currently
    // used stack. The implementation is somewhat biased towards the use case of a relatively small
    // number of short term references being created, and `RegistryKey` being used for long term
    // references.
    pub(crate) unsafe fn pop_ref(&self) -> LuaRef {
        ffi::lua_xmove(self.state(), self.ref_thread(), 1);
        let index = ref_stack_pop(&mut *self.extra.get());
        LuaRef::new(self, index)
    }

    // Same as `pop_ref` but assumes the value is already on the reference thread
    pub(crate) unsafe fn pop_ref_thread(&self) -> LuaRef {
        let index = ref_stack_pop(&mut *self.extra.get());
        LuaRef::new(self, index)
    }

    pub(crate) fn clone_ref(&self, lref: &LuaRef) -> LuaRef {
        unsafe {
            ffi::lua_pushvalue(self.ref_thread(), lref.index);
            let index = ref_stack_pop(&mut *self.extra.get());
            LuaRef::new(self, index)
        }
    }

    pub(crate) fn drop_ref_index(&self, index: c_int) {
        unsafe {
            let ref_thread = self.ref_thread();
            ffi::lua_pushnil(ref_thread);
            ffi::lua_replace(ref_thread, index);
            (*self.extra.get()).ref_free.push(index);
        }
    }

    #[cfg(all(feature = "unstable", not(feature = "send")))]
    pub(crate) fn adopt_owned_ref(&self, loref: crate::types::LuaOwnedRef) -> LuaRef {
        assert!(
            Arc::ptr_eq(&loref.inner, &self.0),
            "Lua instance passed Value created from a different main Lua state"
        );
        let index = loref.index;
        unsafe {
            ptr::read(&loref.inner);
            mem::forget(loref);
        }
        LuaRef::new(self, index)
    }

    unsafe fn register_userdata_metatable<'lua, T: 'static>(
        &'lua self,
        registry: UserDataRegistrar<'lua, T>,
    ) -> Result<Integer> {
        let state = self.state();
        let _sg = StackGuard::new(state);
        check_stack(state, 13)?;

        // Prepare metatable, add meta methods first and then meta fields
        let metatable_nrec = registry.meta_methods.len() + registry.meta_fields.len();
        #[cfg(feature = "async")]
        let metatable_nrec = metatable_nrec + registry.async_meta_methods.len();
        push_table(state, 0, metatable_nrec as c_int, true)?;
        for (k, m) in registry.meta_methods {
            self.push_value(Value::Function(self.create_callback(m)?))?;
            rawset_field(state, -2, MetaMethod::validate(&k)?)?;
        }
        #[cfg(feature = "async")]
        for (k, m) in registry.async_meta_methods {
            self.push_value(Value::Function(self.create_async_callback(m)?))?;
            rawset_field(state, -2, MetaMethod::validate(&k)?)?;
        }
        for (k, f) in registry.meta_fields {
            self.push_value(f(self)?)?;
            rawset_field(state, -2, MetaMethod::validate(&k)?)?;
        }
        let metatable_index = ffi::lua_absindex(state, -1);

        let mut extra_tables_count = 0;

        let mut field_getters_index = None;
        let field_getters_nrec = registry.field_getters.len();
        if field_getters_nrec > 0 {
            push_table(state, 0, field_getters_nrec as c_int, true)?;
            for (k, m) in registry.field_getters {
                self.push_value(Value::Function(self.create_callback(m)?))?;
                rawset_field(state, -2, &k)?;
            }
            field_getters_index = Some(ffi::lua_absindex(state, -1));
            extra_tables_count += 1;
        }

        let mut field_setters_index = None;
        let field_setters_nrec = registry.field_setters.len();
        if field_setters_nrec > 0 {
            push_table(state, 0, field_setters_nrec as c_int, true)?;
            for (k, m) in registry.field_setters {
                self.push_value(Value::Function(self.create_callback(m)?))?;
                rawset_field(state, -2, &k)?;
            }
            field_setters_index = Some(ffi::lua_absindex(state, -1));
            extra_tables_count += 1;
        }

        let mut methods_index = None;
        let methods_nrec = registry.methods.len();
        #[cfg(feature = "async")]
        let methods_nrec = methods_nrec + registry.async_methods.len();
        if methods_nrec > 0 {
            push_table(state, 0, methods_nrec as c_int, true)?;
            for (k, m) in registry.methods {
                self.push_value(Value::Function(self.create_callback(m)?))?;
                rawset_field(state, -2, &k)?;
            }
            #[cfg(feature = "async")]
            for (k, m) in registry.async_methods {
                self.push_value(Value::Function(self.create_async_callback(m)?))?;
                rawset_field(state, -2, &k)?;
            }
            methods_index = Some(ffi::lua_absindex(state, -1));
            extra_tables_count += 1;
        }

        init_userdata_metatable::<UserDataCell<T>>(
            state,
            metatable_index,
            field_getters_index,
            field_setters_index,
            methods_index,
        )?;

        // Pop extra tables to get metatable on top of the stack
        ffi::lua_pop(state, extra_tables_count);

        let mt_ptr = ffi::lua_topointer(state, -1);
        let id = protect_lua!(state, 1, 0, |state| {
            ffi::luaL_ref(state, ffi::LUA_REGISTRYINDEX)
        })?;

        let type_id = TypeId::of::<T>();
        (*self.extra.get()).registered_userdata.insert(type_id, id);
        (*self.extra.get())
            .registered_userdata_mt
            .insert(mt_ptr, Some(type_id));

        Ok(id as Integer)
    }

    #[inline]
    pub(crate) unsafe fn register_raw_userdata_metatable(
        &self,
        ptr: *const c_void,
        type_id: Option<TypeId>,
    ) {
        (*self.extra.get())
            .registered_userdata_mt
            .insert(ptr, type_id);
    }

    #[inline]
    pub(crate) unsafe fn deregister_raw_userdata_metatable(&self, ptr: *const c_void) {
        (*self.extra.get()).registered_userdata_mt.remove(&ptr);
        if (*self.extra.get()).last_checked_userdata_mt.0 == ptr {
            (*self.extra.get()).last_checked_userdata_mt = (ptr::null(), None);
        }
    }

    // Pushes a LuaRef value onto the stack, checking that it's a registered
    // and not destructed UserData.
    // Uses 2 stack spaces, does not call checkstack.
    pub(crate) unsafe fn push_userdata_ref(&self, lref: &LuaRef) -> Result<Option<TypeId>> {
        let state = self.state();
        self.push_ref(lref);
        if ffi::lua_getmetatable(state, -1) == 0 {
            ffi::lua_pop(state, 1);
            return Err(Error::UserDataTypeMismatch);
        }
        let mt_ptr = ffi::lua_topointer(state, -1);
        ffi::lua_pop(state, 1);

        // Fast path to skip looking up the metatable in the map
        let (last_mt, last_type_id) = (*self.extra.get()).last_checked_userdata_mt;
        if last_mt == mt_ptr {
            return Ok(last_type_id);
        }

        match (*self.extra.get()).registered_userdata_mt.get(&mt_ptr) {
            Some(&type_id) if type_id == Some(TypeId::of::<DestructedUserdata>()) => {
                Err(Error::UserDataDestructed)
            }
            Some(&type_id) => {
                (*self.extra.get()).last_checked_userdata_mt = (mt_ptr, type_id);
                Ok(type_id)
            }
            None => Err(Error::UserDataTypeMismatch),
        }
    }

    // Creates a Function out of a Callback containing a 'static Fn. This is safe ONLY because the
    // Fn is 'static, otherwise it could capture 'lua arguments improperly. Without ATCs, we
    // cannot easily deal with the "correct" callback type of:
    //
    // Box<for<'lua> Fn(&'lua Lua, MultiValue<'lua>) -> Result<MultiValue<'lua>>)>
    //
    // So we instead use a caller provided lifetime, which without the 'static requirement would be
    // unsafe.
    pub(crate) fn create_callback<'lua>(
        &'lua self,
        func: Callback<'lua, 'static>,
    ) -> Result<Function<'lua>> {
        unsafe extern "C" fn call_callback(state: *mut ffi::lua_State) -> c_int {
            let extra = match ffi::lua_type(state, ffi::lua_upvalueindex(1)) {
                ffi::LUA_TUSERDATA => {
                    let upvalue = get_userdata::<CallbackUpvalue>(state, ffi::lua_upvalueindex(1));
                    (*upvalue).extra.get()
                }
                _ => ptr::null_mut(),
            };
            callback_error_ext(state, extra, |nargs| {
                let upvalue_idx = ffi::lua_upvalueindex(1);
                if ffi::lua_type(state, upvalue_idx) == ffi::LUA_TNIL {
                    return Err(Error::CallbackDestructed);
                }
                let upvalue = get_userdata::<CallbackUpvalue>(state, upvalue_idx);

                if nargs < ffi::LUA_MINSTACK {
                    check_stack(state, ffi::LUA_MINSTACK - nargs)?;
                }

                let lua: &Lua = mem::transmute((*extra).inner.assume_init_ref());
                let _guard = StateGuard::new(&lua.0, state);

                let mut args = MultiValue::new_or_pooled(lua);
                args.reserve(nargs as usize);
                for _ in 0..nargs {
                    args.push_front(lua.pop_value());
                }

                let func = &*(*upvalue).data;
                let mut results = func(lua, args)?;
                let nresults = results.len() as c_int;

                check_stack(state, nresults)?;
                for r in results.drain_all() {
                    lua.push_value(r)?;
                }
                MultiValue::return_to_pool(results, lua);

                Ok(nresults)
            })
        }

        let state = self.state();
        unsafe {
            let _sg = StackGuard::new(state);
            check_stack(state, 4)?;

            let func = mem::transmute(func);
            let extra = Arc::clone(&self.extra);
            let protect = !self.unlikely_memory_error();
            push_gc_userdata(state, CallbackUpvalue { data: func, extra }, protect)?;
            if protect {
                protect_lua!(state, 1, 1, fn(state) {
                    ffi::lua_pushcclosure(state, call_callback, 1);
                })?;
            } else {
                ffi::lua_pushcclosure(state, call_callback, 1);
            }

            Ok(Function(self.pop_ref()))
        }
    }

    #[cfg(feature = "async")]
    pub(crate) fn create_async_callback<'lua>(
        &'lua self,
        func: AsyncCallback<'lua, 'static>,
    ) -> Result<Function<'lua>> {
        #[cfg(any(
            feature = "lua54",
            feature = "lua53",
            feature = "lua52",
            feature = "luau",
            feature = "lua-factorio"
        ))]
        unsafe {
            if !(*self.extra.get()).libs.contains(StdLib::COROUTINE) {
                load_from_std_lib(self.main_state, StdLib::COROUTINE)?;
                (*self.extra.get()).libs |= StdLib::COROUTINE;
            }
        }

        unsafe extern "C" fn call_callback(state: *mut ffi::lua_State) -> c_int {
            let extra = match ffi::lua_type(state, ffi::lua_upvalueindex(1)) {
                ffi::LUA_TUSERDATA => {
                    let upvalue =
                        get_userdata::<AsyncCallbackUpvalue>(state, ffi::lua_upvalueindex(1));
                    (*upvalue).extra.get()
                }
                _ => ptr::null_mut(),
            };
            callback_error_ext(state, extra, |nargs| {
                let upvalue_idx = ffi::lua_upvalueindex(1);
                if ffi::lua_type(state, upvalue_idx) == ffi::LUA_TNIL {
                    return Err(Error::CallbackDestructed);
                }
                let upvalue = get_userdata::<AsyncCallbackUpvalue>(state, upvalue_idx);

                if nargs < ffi::LUA_MINSTACK {
                    check_stack(state, ffi::LUA_MINSTACK - nargs)?;
                }

                let lua: &Lua = mem::transmute((*extra).inner.assume_init_ref());
                let _guard = StateGuard::new(&lua.0, state);

                let mut args = MultiValue::new_or_pooled(lua);
                args.reserve(nargs as usize);
                for _ in 0..nargs {
                    args.push_front(lua.pop_value());
                }

                let func = &*(*upvalue).data;
                let fut = func(lua, args);
                let extra = Arc::clone(&(*upvalue).extra);
                let protect = !lua.unlikely_memory_error();
                push_gc_userdata(state, AsyncPollUpvalue { data: fut, extra }, protect)?;
                if protect {
                    protect_lua!(state, 1, 1, fn(state) {
                        ffi::lua_pushcclosure(state, poll_future, 1);
                    })?;
                } else {
                    ffi::lua_pushcclosure(state, poll_future, 1);
                }

                Ok(1)
            })
        }

        unsafe extern "C" fn poll_future(state: *mut ffi::lua_State) -> c_int {
            let extra = match ffi::lua_type(state, ffi::lua_upvalueindex(1)) {
                ffi::LUA_TUSERDATA => {
                    let upvalue = get_userdata::<AsyncPollUpvalue>(state, ffi::lua_upvalueindex(1));
                    (*upvalue).extra.get()
                }
                _ => ptr::null_mut(),
            };
            callback_error_ext(state, extra, |nargs| {
                let upvalue_idx = ffi::lua_upvalueindex(1);
                if ffi::lua_type(state, upvalue_idx) == ffi::LUA_TNIL {
                    return Err(Error::CallbackDestructed);
                }
                let upvalue = get_userdata::<AsyncPollUpvalue>(state, upvalue_idx);

                if nargs < ffi::LUA_MINSTACK {
                    check_stack(state, ffi::LUA_MINSTACK - nargs)?;
                }

                let lua: &Lua = mem::transmute((*extra).inner.assume_init_ref());
                let _guard = StateGuard::new(&lua.0, state);

                let fut = &mut (*upvalue).data;
                let mut ctx = Context::from_waker(lua.waker());
                match fut.as_mut().poll(&mut ctx) {
                    Poll::Pending => {
                        check_stack(state, 1)?;
                        ffi::lua_pushboolean(state, 0);
                        Ok(1)
                    }
                    Poll::Ready(results) => {
                        let results = results?;
                        let nresults = results.len() as Integer;
                        let results = lua.create_sequence_from(results)?;
                        check_stack(state, 3)?;
                        ffi::lua_pushboolean(state, 1);
                        lua.push_value(Value::Table(results))?;
                        lua.push_value(Value::Integer(nresults))?;
                        Ok(3)
                    }
                }
            })
        }

        let state = self.state();
        let get_poll = unsafe {
            let _sg = StackGuard::new(state);
            check_stack(state, 4)?;

            let func = mem::transmute(func);
            let extra = Arc::clone(&self.extra);
            let protect = !self.unlikely_memory_error();
            let upvalue = AsyncCallbackUpvalue { data: func, extra };
            push_gc_userdata(state, upvalue, protect)?;
            if protect {
                protect_lua!(state, 1, 1, fn(state) {
                    ffi::lua_pushcclosure(state, call_callback, 1);
                })?;
            } else {
                ffi::lua_pushcclosure(state, call_callback, 1);
            }

            Function(self.pop_ref())
        };

        unsafe extern "C" fn unpack(state: *mut ffi::lua_State) -> c_int {
            let len = ffi::lua_tointeger(state, 2);
            ffi::luaL_checkstack(state, len as c_int, ptr::null());
            for i in 1..=len {
                ffi::lua_rawgeti(state, 1, i);
            }
            len as c_int
        }

        let coroutine = self.globals().get::<_, Table>("coroutine")?;

        let env = self.create_table_with_capacity(0, 4)?;
        env.set("get_poll", get_poll)?;
        env.set("yield", coroutine.get::<_, Function>("yield")?)?;
        unsafe {
            env.set("unpack", self.create_c_function(unpack)?)?;
        }
        env.set("pending", {
            LightUserData(&ASYNC_POLL_PENDING as *const u8 as *mut c_void)
        })?;

        // We set `poll` variable in the env table to be able to destroy upvalues
        self.load(
            r#"
            poll = get_poll(...)
            local poll, pending, yield, unpack = poll, pending, yield, unpack
            while true do
                local ready, res, nres = poll()
                if ready then
                    return unpack(res, nres)
                end
                yield(pending)
            end
            "#,
        )
        .try_cache()
        .set_name("_mlua_async_poll")
        .set_environment(env)
        .into_function()
    }

    #[cfg(feature = "async")]
    #[inline]
    pub(crate) unsafe fn waker(&self) -> &Waker {
        (*self.extra.get()).waker.as_ref()
    }

    #[cfg(feature = "async")]
    #[inline]
    pub(crate) unsafe fn set_waker(&self, waker: NonNull<Waker>) -> NonNull<Waker> {
        mem::replace(&mut (*self.extra.get()).waker, waker)
    }

    pub(crate) unsafe fn make_userdata<T>(&self, data: UserDataCell<T>) -> Result<AnyUserData>
    where
        T: UserData + 'static,
    {
        self.make_userdata_with_metatable(data, || {
            // Check if userdata/metatable is already registered
            let type_id = TypeId::of::<T>();
            if let Some(&table_id) = (*self.extra.get()).registered_userdata.get(&type_id) {
                return Ok(table_id as Integer);
            }

            // Create new metatable from UserData definition
            let mut registry = UserDataRegistrar::new();
            T::add_fields(&mut registry);
            T::add_methods(&mut registry);

            self.register_userdata_metatable(registry)
        })
    }

    pub(crate) unsafe fn make_any_userdata<T>(&self, data: UserDataCell<T>) -> Result<AnyUserData>
    where
        T: 'static,
    {
        self.make_userdata_with_metatable(data, || {
            // Check if userdata/metatable is already registered
            let type_id = TypeId::of::<T>();
            if let Some(&table_id) = (*self.extra.get()).registered_userdata.get(&type_id) {
                return Ok(table_id as Integer);
            }

            // Create empty metatable
            let registry = UserDataRegistrar::new();
            self.register_userdata_metatable::<T>(registry)
        })
    }

    unsafe fn make_userdata_with_metatable<T>(
        &self,
        data: UserDataCell<T>,
        get_metatable_id: impl FnOnce() -> Result<Integer>,
    ) -> Result<AnyUserData> {
        let state = self.state();
        let _sg = StackGuard::new(state);
        check_stack(state, 3)?;

        // We push metatable first to ensure having correct metatable with `__gc` method
        ffi::lua_pushnil(state);
        ffi::lua_rawgeti(state, ffi::LUA_REGISTRYINDEX, get_metatable_id()?);
        let protect = !self.unlikely_memory_error();
        #[cfg(not(feature = "lua54"))]
        push_userdata(state, data, protect)?;
        #[cfg(feature = "lua54")]
        push_userdata_uv(state, data, USER_VALUE_MAXSLOT as c_int, protect)?;
        ffi::lua_replace(state, -3);
        ffi::lua_setmetatable(state, -2);

        // Set empty environment for Lua 5.1
        #[cfg(any(feature = "lua51", feature = "luajit"))]
        if protect {
            protect_lua!(state, 1, 1, fn(state) {
                ffi::lua_newtable(state);
                ffi::lua_setuservalue(state, -2);
            })?;
        } else {
            ffi::lua_newtable(state);
            ffi::lua_setuservalue(state, -2);
        }

        Ok(AnyUserData(self.pop_ref()))
    }

    #[cfg(not(feature = "luau"))]
    fn disable_c_modules(&self) -> Result<()> {
        let package: Table = self.globals().get("package")?;

        package.set(
            "loadlib",
            self.create_function(|_, ()| -> Result<()> {
                Err(Error::SafetyError(
                    "package.loadlib is disabled in safe mode".to_string(),
                ))
            })?,
        )?;

        #[cfg(any(feature = "lua54", feature = "lua53", feature = "lua52", feature = "lua-factorio"))]
        let searchers: Table = package.get("searchers")?;
        #[cfg(any(feature = "lua51", feature = "luajit"))]
        let searchers: Table = package.get("loaders")?;

        let loader = self.create_function(|_, ()| Ok("\n\tcan't load C modules in safe mode"))?;

        // The third and fourth searchers looks for a loader as a C library
        searchers.raw_set(3, loader.clone())?;
        searchers.raw_remove(4)?;

        Ok(())
    }

    pub(crate) unsafe fn try_from_ptr(state: *mut ffi::lua_State) -> Option<Self> {
        let extra = extra_data(state);
        if extra.is_null() {
            return None;
        }
        Some(Lua(Arc::clone((*extra).inner.assume_init_ref())))
    }

    #[inline]
    pub(crate) unsafe fn unlikely_memory_error(&self) -> bool {
        // MemoryInfo is empty in module mode so we cannot predict memory limits
        (*self.extra.get())
            .mem_state
            .map(|x| x.as_ref().memory_limit() == 0)
            .unwrap_or_default()
    }

    #[cfg(feature = "unstable")]
    #[inline]
    pub(crate) fn clone(&self) -> Arc<LuaInner> {
        Arc::clone(&self.0)
    }
}

impl LuaInner {
    #[inline(always)]
    pub(crate) fn state(&self) -> *mut ffi::lua_State {
        self.state.load(Ordering::Relaxed)
    }

    #[inline(always)]
    pub(crate) fn ref_thread(&self) -> *mut ffi::lua_State {
        unsafe { (*self.extra.get()).ref_thread }
    }

    #[inline]
    pub(crate) fn new_multivalue_from_pool(&self) -> MultiValue {
        let extra = unsafe { &mut *self.extra.get() };
        extra.multivalue_pool.pop().unwrap_or_default()
    }

    #[inline]
    pub(crate) fn return_multivalue_to_pool(&self, mut multivalue: MultiValue) {
        let extra = unsafe { &mut *self.extra.get() };
        if extra.multivalue_pool.len() < MULTIVALUE_POOL_SIZE {
            multivalue.clear();
            extra
                .multivalue_pool
                .push(unsafe { mem::transmute(multivalue) });
        }
    }
}

impl ExtraData {
    #[cfg(feature = "luau")]
    #[inline]
    pub(crate) fn mem_state(&self) -> NonNull<MemoryState> {
        self.mem_state.unwrap()
    }
}

struct StateGuard<'a>(&'a LuaInner, *mut ffi::lua_State);

impl<'a> StateGuard<'a> {
    fn new(inner: &'a LuaInner, mut state: *mut ffi::lua_State) -> Self {
        state = inner.state.swap(state, Ordering::Relaxed);
        Self(inner, state)
    }
}

impl<'a> Drop for StateGuard<'a> {
    fn drop(&mut self) {
        self.0.state.store(self.1, Ordering::Relaxed);
    }
}

#[cfg(feature = "luau")]
unsafe fn extra_data(state: *mut ffi::lua_State) -> *mut ExtraData {
    (*ffi::lua_callbacks(state)).userdata as *mut ExtraData
}

#[cfg(not(feature = "luau"))]
unsafe fn extra_data(state: *mut ffi::lua_State) -> *mut ExtraData {
    let extra_key = &EXTRA_REGISTRY_KEY as *const u8 as *const c_void;
    if ffi::lua_rawgetp(state, ffi::LUA_REGISTRYINDEX, extra_key) != ffi::LUA_TUSERDATA {
        ffi::lua_pop(state, 1);
        return ptr::null_mut();
    }
    let extra_ptr = ffi::lua_touserdata(state, -1) as *mut Arc<UnsafeCell<ExtraData>>;
    ffi::lua_pop(state, 1);
    (*extra_ptr).get()
}

// Creates required entries in the metatable cache (see `util::METATABLE_CACHE`)
pub(crate) fn init_metatable_cache(cache: &mut FxHashMap<TypeId, u8>) {
    cache.insert(TypeId::of::<Arc<UnsafeCell<ExtraData>>>(), 0);
    cache.insert(TypeId::of::<Callback>(), 0);
    cache.insert(TypeId::of::<CallbackUpvalue>(), 0);

    #[cfg(feature = "async")]
    {
        cache.insert(TypeId::of::<AsyncCallback>(), 0);
        cache.insert(TypeId::of::<AsyncCallbackUpvalue>(), 0);
        cache.insert(TypeId::of::<AsyncPollUpvalue>(), 0);
        cache.insert(TypeId::of::<Option<Waker>>(), 0);
    }
}

// An optimized version of `callback_error` that does not allocate `WrappedFailure` userdata
// and instead reuses unsed values from previous calls (or allocates new).
unsafe fn callback_error_ext<F, R>(state: *mut ffi::lua_State, extra: *mut ExtraData, f: F) -> R
where
    F: FnOnce(c_int) -> Result<R>,
{
    if extra.is_null() {
        return callback_error(state, f);
    }
    let ref_thread = (*extra).ref_thread;

    let nargs = ffi::lua_gettop(state);

    // We need 2 extra stack spaces to store userdata and error/panic metatable.
    // Luau workaround can be removed after solving https://github.com/Roblox/luau/issues/446
    // Also see #142 and #153
    if !cfg!(feature = "luau") || (*extra).wrapped_failure_pool.is_empty() {
        let extra_stack = if nargs < 2 { 2 - nargs } else { 1 };
        ffi::luaL_checkstack(
            state,
            extra_stack,
            cstr!("not enough stack space for callback error handling"),
        );
    }

    enum PreallocatedFailure {
        New(*mut WrappedFailure),
        Existing(i32),
    }

    // We cannot shadow Rust errors with Lua ones, so we need to obtain pre-allocated memory
    // to store a wrapped failure (error or panic) *before* we proceed.
    let prealloc_failure = match (*extra).wrapped_failure_pool.pop() {
        Some(index) => PreallocatedFailure::Existing(index),
        None => {
            let ud = WrappedFailure::new_userdata(state);
            ffi::lua_rotate(state, 1, 1);
            PreallocatedFailure::New(ud)
        }
    };

    let get_wrapped_failure = || match prealloc_failure {
        PreallocatedFailure::New(ud) => {
            ffi::lua_settop(state, 1);
            ud
        }
        PreallocatedFailure::Existing(index) => {
            ffi::lua_settop(state, 0);
            #[cfg(feature = "luau")]
            assert_stack(state, 2);
            ffi::lua_pushvalue(ref_thread, index);
            ffi::lua_xmove(ref_thread, state, 1);
            ffi::lua_pushnil(ref_thread);
            ffi::lua_replace(ref_thread, index);
            (*extra).ref_free.push(index);
            ffi::lua_touserdata(state, -1) as *mut WrappedFailure
        }
    };

    match catch_unwind(AssertUnwindSafe(|| f(nargs))) {
        Ok(Ok(r)) => {
            // Return unused `WrappedFailure` to the pool
            match prealloc_failure {
                PreallocatedFailure::New(_) => {
                    if (*extra).wrapped_failure_pool.len() < WRAPPED_FAILURE_POOL_SIZE {
                        ffi::lua_rotate(state, 1, -1);
                        ffi::lua_xmove(state, ref_thread, 1);
                        let index = ref_stack_pop(&mut *extra);
                        (*extra).wrapped_failure_pool.push(index);
                    } else {
                        ffi::lua_remove(state, 1);
                    }
                }
                PreallocatedFailure::Existing(index) => {
                    if (*extra).wrapped_failure_pool.len() < WRAPPED_FAILURE_POOL_SIZE {
                        (*extra).wrapped_failure_pool.push(index);
                    } else {
                        ffi::lua_pushnil(ref_thread);
                        ffi::lua_replace(ref_thread, index);
                        (*extra).ref_free.push(index);
                    }
                }
            }
            r
        }
        Ok(Err(err)) => {
            let wrapped_error = get_wrapped_failure();

            // Build `CallbackError` with traceback
            let traceback = if ffi::lua_checkstack(state, ffi::LUA_TRACEBACK_STACK) != 0 {
                ffi::luaL_traceback(state, state, ptr::null(), 0);
                let traceback = util::to_string(state, -1);
                ffi::lua_pop(state, 1);
                traceback
            } else {
                "<not enough stack space for traceback>".to_string()
            };
            let cause = Arc::new(err);
            ptr::write(
                wrapped_error,
                WrappedFailure::Error(Error::CallbackError { traceback, cause }),
            );
            get_gc_metatable::<WrappedFailure>(state);
            ffi::lua_setmetatable(state, -2);

            ffi::lua_error(state)
        }
        Err(p) => {
            let wrapped_panic = get_wrapped_failure();
            ptr::write(wrapped_panic, WrappedFailure::Panic(Some(p)));
            get_gc_metatable::<WrappedFailure>(state);
            ffi::lua_setmetatable(state, -2);
            ffi::lua_error(state)
        }
    }
}

// Uses 3 stack spaces
unsafe fn load_from_std_lib(state: *mut ffi::lua_State, libs: StdLib) -> Result<()> {
    #[inline(always)]
    pub unsafe fn requiref(
        state: *mut ffi::lua_State,
        modname: &str,
        openf: ffi::lua_CFunction,
        glb: c_int,
    ) -> Result<()> {
        let modname = mlua_expect!(CString::new(modname), "modname contains nil byte");
        protect_lua!(state, 0, 1, |state| {
            ffi::luaL_requiref(state, modname.as_ptr() as *const c_char, openf, glb)
        })
    }

    #[cfg(feature = "luajit")]
    struct GcGuard(*mut ffi::lua_State);

    #[cfg(feature = "luajit")]
    impl GcGuard {
        fn new(state: *mut ffi::lua_State) -> Self {
            // Stop collector during library initialization
            unsafe { ffi::lua_gc(state, ffi::LUA_GCSTOP, 0) };
            GcGuard(state)
        }
    }

    #[cfg(feature = "luajit")]
    impl Drop for GcGuard {
        fn drop(&mut self) {
            unsafe { ffi::lua_gc(self.0, ffi::LUA_GCRESTART, -1) };
        }
    }

    // Stop collector during library initialization
    #[cfg(feature = "luajit")]
    let _gc_guard = GcGuard::new(state);

    #[cfg(any(
        feature = "lua54",
        feature = "lua53",
        feature = "lua52",
        feature = "luau"
    ))]
    {
        if libs.contains(StdLib::COROUTINE) {
            requiref(state, ffi::LUA_COLIBNAME, ffi::luaopen_coroutine, 1)?;
            ffi::lua_pop(state, 1);
        }
    }

    if libs.contains(StdLib::TABLE) {
        requiref(state, ffi::LUA_TABLIBNAME, ffi::luaopen_table, 1)?;
        ffi::lua_pop(state, 1);
    }

    #[cfg(not(any(feature = "luau", feature = "lua-factorio")))]
    if libs.contains(StdLib::IO) {
        requiref(state, ffi::LUA_IOLIBNAME, ffi::luaopen_io, 1)?;
        ffi::lua_pop(state, 1);
    }

    #[cfg(not(feature = "lua-factorio"))]
    if libs.contains(StdLib::OS) {
        requiref(state, ffi::LUA_OSLIBNAME, ffi::luaopen_os, 1)?;
        ffi::lua_pop(state, 1);
    }

    if libs.contains(StdLib::STRING) {
        requiref(state, ffi::LUA_STRLIBNAME, ffi::luaopen_string, 1)?;
        ffi::lua_pop(state, 1);
    }

    #[cfg(any(feature = "lua54", feature = "lua53", feature = "luau"))]
    {
        if libs.contains(StdLib::UTF8) {
            requiref(state, ffi::LUA_UTF8LIBNAME, ffi::luaopen_utf8, 1)?;
            ffi::lua_pop(state, 1);
        }
    }

    #[cfg(any(feature = "lua52", feature = "luau", feature = "lua-factorio"))]
    {
        if libs.contains(StdLib::BIT) {
            requiref(state, ffi::LUA_BITLIBNAME, ffi::luaopen_bit32, 1)?;
            ffi::lua_pop(state, 1);
        }
    }

    #[cfg(feature = "luajit")]
    {
        if libs.contains(StdLib::BIT) {
            requiref(state, ffi::LUA_BITLIBNAME, ffi::luaopen_bit, 1)?;
            ffi::lua_pop(state, 1);
        }
    }

    if libs.contains(StdLib::MATH) {
        requiref(state, ffi::LUA_MATHLIBNAME, ffi::luaopen_math, 1)?;
        ffi::lua_pop(state, 1);
    }

    if libs.contains(StdLib::DEBUG) {
        requiref(state, ffi::LUA_DBLIBNAME, ffi::luaopen_debug, 1)?;
        ffi::lua_pop(state, 1);
    }

    #[cfg(not(feature = "luau"))]
    if libs.contains(StdLib::PACKAGE) {
        requiref(state, ffi::LUA_LOADLIBNAME, ffi::luaopen_package, 1)?;
        ffi::lua_pop(state, 1);
    }

    #[cfg(feature = "luajit")]
    {
        if libs.contains(StdLib::JIT) {
            requiref(state, ffi::LUA_JITLIBNAME, ffi::luaopen_jit, 1)?;
            ffi::lua_pop(state, 1);
        }

        if libs.contains(StdLib::FFI) {
            requiref(state, ffi::LUA_FFILIBNAME, ffi::luaopen_ffi, 1)?;
            ffi::lua_pop(state, 1);
        }
    }

    Ok(())
}

unsafe fn ref_stack_pop(extra: &mut ExtraData) -> c_int {
    if let Some(free) = extra.ref_free.pop() {
        ffi::lua_replace(extra.ref_thread, free);
        return free;
    }

    // Try to grow max stack size
    if extra.ref_stack_top >= extra.ref_stack_size {
        let mut inc = extra.ref_stack_size; // Try to double stack size
        while inc > 0 && ffi::lua_checkstack(extra.ref_thread, inc) == 0 {
            inc /= 2;
        }
        if inc == 0 {
            // Pop item on top of the stack to avoid stack leaking and successfully run destructors
            // during unwinding.
            ffi::lua_pop(extra.ref_thread, 1);
            let top = extra.ref_stack_top;
            // It is a user error to create enough references to exhaust the Lua max stack size for
            // the ref thread.
            panic!(
                "cannot create a Lua reference, out of auxiliary stack space (used {top} slots)"
            );
        }
        extra.ref_stack_size += inc;
    }
    extra.ref_stack_top += 1;
    extra.ref_stack_top
}

#[cfg(test)]
mod assertions {
    use super::*;

    // Lua has lots of interior mutability, should not be RefUnwindSafe
    static_assertions::assert_not_impl_any!(Lua: std::panic::RefUnwindSafe);

    #[cfg(not(feature = "send"))]
    static_assertions::assert_not_impl_any!(Lua: Send);
    #[cfg(feature = "send")]
    static_assertions::assert_impl_all!(Lua: Send);
}<|MERGE_RESOLUTION|>--- conflicted
+++ resolved
@@ -410,13 +410,13 @@
                 (|| -> Result<()> {
                     let _sg = StackGuard::new(state);
 
-<<<<<<< HEAD
-                    #[cfg(any(feature = "lua54", feature = "lua53", feature = "lua52", feature = "lua-factorio"))]
-                    ffi::lua_rawgeti(lua.state, ffi::LUA_REGISTRYINDEX, ffi::LUA_RIDX_GLOBALS);
-=======
-                    #[cfg(any(feature = "lua54", feature = "lua53", feature = "lua52"))]
+                    #[cfg(any(
+                        feature = "lua54",
+                        feature = "lua53",
+                        feature = "lua52",
+                        feature = "lua-factorio"
+                    ))]
                     ffi::lua_rawgeti(state, ffi::LUA_REGISTRYINDEX, ffi::LUA_RIDX_GLOBALS);
->>>>>>> 1ac98e7d
                     #[cfg(any(feature = "lua51", feature = "luajit", feature = "luau"))]
                     ffi::lua_pushvalue(state, ffi::LUA_GLOBALSINDEX);
 
@@ -1128,14 +1128,7 @@
     /// Returns previous limit (zero means no limit).
     ///
     /// Does not work on module mode where Lua state is managed externally.
-<<<<<<< HEAD
-    ///
-    /// Requires `feature = "lua54/lua53/lua52/lua-factorio"`
-    #[cfg(any(feature = "lua54", feature = "lua53", feature = "lua52", feature = "lua-factorio"))]
-    pub fn set_memory_limit(&self, memory_limit: usize) -> Result<usize> {
-=======
     pub fn set_memory_limit(&self, limit: usize) -> Result<usize> {
->>>>>>> 1ac98e7d
         unsafe {
             match (*self.extra.get()).mem_state.map(|mut x| x.as_mut()) {
                 Some(mem_state) => Ok(mem_state.set_memory_limit(limit)),
@@ -1360,13 +1353,13 @@
                 ffi::LUA_OK => {
                     if env != Value::Nil {
                         self.push_value(env)?;
-<<<<<<< HEAD
-                        #[cfg(any(feature = "lua54", feature = "lua53", feature = "lua52", feature = "lua-factorio"))]
-                        ffi::lua_setupvalue(self.state, -2, 1);
-=======
-                        #[cfg(any(feature = "lua54", feature = "lua53", feature = "lua52"))]
+                        #[cfg(any(
+                            feature = "lua54",
+                            feature = "lua53",
+                            feature = "lua52",
+                            feature = "lua-factorio"
+                        ))]
                         ffi::lua_setupvalue(state, -2, 1);
->>>>>>> 1ac98e7d
                         #[cfg(any(feature = "lua51", feature = "luajit", feature = "luau"))]
                         ffi::lua_setfenv(state, -2);
                     }
@@ -1814,17 +1807,15 @@
     pub fn globals(&self) -> Table {
         let state = self.state();
         unsafe {
-<<<<<<< HEAD
-            let _sg = StackGuard::new(self.state);
-            assert_stack(self.state, 1);
-            #[cfg(any(feature = "lua54", feature = "lua53", feature = "lua52", feature = "lua-factorio"))]
-            ffi::lua_rawgeti(self.state, ffi::LUA_REGISTRYINDEX, ffi::LUA_RIDX_GLOBALS);
-=======
             let _sg = StackGuard::new(state);
             assert_stack(state, 1);
-            #[cfg(any(feature = "lua54", feature = "lua53", feature = "lua52"))]
+            #[cfg(any(
+                feature = "lua54",
+                feature = "lua53",
+                feature = "lua52",
+                feature = "lua-factorio"
+            ))]
             ffi::lua_rawgeti(state, ffi::LUA_REGISTRYINDEX, ffi::LUA_RIDX_GLOBALS);
->>>>>>> 1ac98e7d
             #[cfg(any(feature = "lua51", feature = "luajit", feature = "luau"))]
             ffi::lua_pushvalue(state, ffi::LUA_GLOBALSINDEX);
             Table(self.pop_ref())
@@ -2996,7 +2987,12 @@
             })?,
         )?;
 
-        #[cfg(any(feature = "lua54", feature = "lua53", feature = "lua52", feature = "lua-factorio"))]
+        #[cfg(any(
+            feature = "lua54",
+            feature = "lua53",
+            feature = "lua52",
+            feature = "lua-factorio"
+        ))]
         let searchers: Table = package.get("searchers")?;
         #[cfg(any(feature = "lua51", feature = "luajit"))]
         let searchers: Table = package.get("loaders")?;
