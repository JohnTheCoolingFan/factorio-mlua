use std::any::Any;
use std::cell::{Cell, RefCell};
use std::marker::PhantomData;
use std::mem;
use std::os::raw::c_int;

#[cfg(feature = "serialize")]
use serde::Serialize;

use crate::error::{Error, Result};
use crate::function::Function;
use crate::lua::Lua;
use crate::types::{Callback, CallbackUpvalue, LuaRef, MaybeSend};
use crate::userdata::{
    AnyUserData, MetaMethod, UserData, UserDataCell, UserDataFields, UserDataMethods,
};
use crate::util::{
    assert_stack, check_stack, get_userdata, init_userdata_metatable, push_table, rawset_field,
    take_userdata, StackGuard,
};
use crate::value::{FromLua, FromLuaMulti, IntoLua, IntoLuaMulti, MultiValue, Value};

#[cfg(feature = "lua54")]
use crate::userdata::USER_VALUE_MAXSLOT;

#[cfg(feature = "async")]
use futures_core::future::Future;

/// Constructed by the [`Lua::scope`] method, allows temporarily creating Lua userdata and
/// callbacks that are not required to be Send or 'static.
///
/// See [`Lua::scope`] for more details.
///
/// [`Lua::scope`]: crate::Lua.html::scope
pub struct Scope<'lua, 'scope> {
    lua: &'lua Lua,
    destructors: RefCell<Vec<(LuaRef<'lua>, DestructorCallback<'lua>)>>,
    _scope_invariant: PhantomData<Cell<&'scope ()>>,
}

type DestructorCallback<'lua> = Box<dyn Fn(LuaRef<'lua>) -> Vec<Box<dyn Any>> + 'lua>;

impl<'lua, 'scope> Scope<'lua, 'scope> {
    pub(crate) fn new(lua: &'lua Lua) -> Scope<'lua, 'scope> {
        Scope {
            lua,
            destructors: RefCell::new(Vec::new()),
            _scope_invariant: PhantomData,
        }
    }

    /// Wraps a Rust function or closure, creating a callable Lua function handle to it.
    ///
    /// This is a version of [`Lua::create_function`] that creates a callback which expires on
    /// scope drop. See [`Lua::scope`] for more details.
    ///
    /// [`Lua::create_function`]: crate::Lua::create_function
    /// [`Lua::scope`]: crate::Lua::scope
    pub fn create_function<'callback, A, R, F>(&'callback self, func: F) -> Result<Function<'lua>>
    where
        A: FromLuaMulti<'callback>,
        R: IntoLuaMulti<'callback>,
        F: Fn(&'callback Lua, A) -> Result<R> + 'scope,
    {
        // Safe, because 'scope must outlive 'callback (due to Self containing 'scope), however the
        // callback itself must be 'scope lifetime, so the function should not be able to capture
        // anything of 'callback lifetime. 'scope can't be shortened due to being invariant, and
        // the 'callback lifetime here can't be enlarged due to coming from a universal
        // quantification in Lua::scope.
        //
        // I hope I got this explanation right, but in any case this is tested with compiletest_rs
        // to make sure callbacks can't capture handles with lifetime outside the scope, inside the
        // scope, and owned inside the callback itself.
        unsafe {
            self.create_callback(Box::new(move |lua, args| {
                func(lua, A::from_lua_multi(args, lua)?)?.into_lua_multi(lua)
            }))
        }
    }

    /// Wraps a Rust mutable closure, creating a callable Lua function handle to it.
    ///
    /// This is a version of [`Lua::create_function_mut`] that creates a callback which expires
    /// on scope drop. See [`Lua::scope`] and [`Scope::create_function`] for more details.
    ///
    /// [`Lua::create_function_mut`]: crate::Lua::create_function_mut
    /// [`Lua::scope`]: crate::Lua::scope
    /// [`Scope::create_function`]: #method.create_function
    pub fn create_function_mut<'callback, A, R, F>(
        &'callback self,
        func: F,
    ) -> Result<Function<'lua>>
    where
        A: FromLuaMulti<'callback>,
        R: IntoLuaMulti<'callback>,
        F: FnMut(&'callback Lua, A) -> Result<R> + 'scope,
    {
        let func = RefCell::new(func);
        self.create_function(move |lua, args| {
            (*func
                .try_borrow_mut()
                .map_err(|_| Error::RecursiveMutCallback)?)(lua, args)
        })
    }

    /// Creates a Lua userdata object from a custom userdata type.
    ///
    /// This is a version of [`Lua::create_userdata`] that creates a userdata which expires on
    /// scope drop, and does not require that the userdata type be Send (but still requires that the
    /// UserData be 'static).
    /// See [`Lua::scope`] for more details.
    ///
    /// [`Lua::create_userdata`]: crate::Lua::create_userdata
    /// [`Lua::scope`]: crate::Lua::scope
    pub fn create_userdata<T>(&self, data: T) -> Result<AnyUserData<'lua>>
    where
        T: UserData + 'static,
    {
        // Safe even though T may not be Send, because the parent Lua cannot be sent to another
        // thread while the Scope is alive (or the returned AnyUserData handle even).
        unsafe {
            let ud = self.lua.make_userdata(UserDataCell::new(data))?;
            self.seal_userdata::<T>(&ud)?;
            Ok(ud)
        }
    }

    /// Creates a Lua userdata object from a custom serializable userdata type.
    ///
    /// This is a version of [`Lua::create_ser_userdata`] that creates a userdata which expires on
    /// scope drop, and does not require that the userdata type be Send (but still requires that the
    /// UserData be 'static).
    /// See [`Lua::scope`] for more details.
    ///
    /// Requires `feature = "serialize"`
    ///
    /// [`Lua::create_ser_userdata`]: crate::Lua::create_ser_userdata
    /// [`Lua::scope`]: crate::Lua::scope
    #[cfg(feature = "serialize")]
    #[cfg_attr(docsrs, doc(cfg(feature = "serialize")))]
    pub fn create_ser_userdata<T>(&self, data: T) -> Result<AnyUserData<'lua>>
    where
        T: UserData + Serialize + 'static,
    {
        unsafe {
            let ud = self.lua.make_userdata(UserDataCell::new_ser(data))?;
            self.seal_userdata::<T>(&ud)?;
            Ok(ud)
        }
    }

    /// Creates a Lua userdata object from a reference to custom userdata type.
    ///
    /// This is a version of [`Lua::create_userdata`] that creates a userdata which expires on
    /// scope drop, and does not require that the userdata type be Send. This method takes non-'static
    /// reference to the data. See [`Lua::scope`] for more details.
    ///
    /// Userdata created with this method will not be able to be mutated from Lua.
    pub fn create_userdata_ref<T>(&self, data: &'scope T) -> Result<AnyUserData<'lua>>
    where
        T: UserData + 'static,
    {
        unsafe {
            let ud = self.lua.make_userdata(UserDataCell::new_ref(data))?;
            self.seal_userdata::<T>(&ud)?;
            Ok(ud)
        }
    }

<<<<<<< HEAD
                // Clear associated user values
                #[cfg(feature = "lua54")]
                for i in 1..=USER_VALUE_MAXSLOT {
                    ffi::lua_pushnil(state);
                    ffi::lua_setiuservalue(state, -2, i as c_int);
                }
                #[cfg(any(feature = "lua53", feature = "lua52", feature = "luau", feature = "lua-factorio"))]
                {
                    ffi::lua_pushnil(state);
                    ffi::lua_setuservalue(state, -2);
                }
                #[cfg(any(feature = "lua51", feature = "luajit"))]
                {
                    ud.lua.push_ref(&newtable.0);
                    ffi::lua_setuservalue(state, -2);
                }
=======
    /// Creates a Lua userdata object from a mutable reference to custom userdata type.
    ///
    /// This is a version of [`Lua::create_userdata`] that creates a userdata which expires on
    /// scope drop, and does not require that the userdata type be Send. This method takes non-'static
    /// mutable reference to the data. See [`Lua::scope`] for more details.
    pub fn create_userdata_ref_mut<T>(&self, data: &'scope mut T) -> Result<AnyUserData<'lua>>
    where
        T: UserData + 'static,
    {
        unsafe {
            let ud = self.lua.make_userdata(UserDataCell::new_ref_mut(data))?;
            self.seal_userdata::<T>(&ud)?;
            Ok(ud)
        }
    }
>>>>>>> 1ac98e7d

    /// Creates a Lua userdata object from a reference to custom Rust type.
    ///
    /// This is a version of [`Lua::create_any_userdata`] that creates a userdata which expires on
    /// scope drop, and does not require that the Rust type be Send. This method takes non-'static
    /// reference to the data. See [`Lua::scope`] for more details.
    ///
    /// Userdata created with this method will not be able to be mutated from Lua.
    pub fn create_any_userdata_ref<T>(&self, data: &'scope T) -> Result<AnyUserData<'lua>>
    where
        T: 'static,
    {
        unsafe {
            let ud = self.lua.make_any_userdata(UserDataCell::new_ref(data))?;
            self.seal_userdata::<T>(&ud)?;
            Ok(ud)
        }
    }

    /// Creates a Lua userdata object from a mutable reference to custom Rust type.
    ///
    /// This is a version of [`Lua::create_any_userdata`] that creates a userdata which expires on
    /// scope drop, and does not require that the Rust type be Send. This method takes non-'static
    /// mutable reference to the data. See [`Lua::scope`] for more details.
    pub fn create_any_userdata_ref_mut<T>(&self, data: &'scope mut T) -> Result<AnyUserData<'lua>>
    where
        T: 'static,
    {
        let lua = self.lua;
        unsafe {
            let ud = lua.make_any_userdata(UserDataCell::new_ref_mut(data))?;
            self.seal_userdata::<T>(&ud)?;
            Ok(ud)
        }
    }

    /// Shortens the lifetime of a userdata to the lifetime of the scope.
    unsafe fn seal_userdata<T: 'static>(&self, ud: &AnyUserData<'lua>) -> Result<()> {
        #[cfg(any(feature = "lua51", feature = "luajit"))]
        let newtable = self.lua.create_table()?;
        let destructor: DestructorCallback = Box::new(move |ud| {
            let state = ud.lua.state();
            let _sg = StackGuard::new(state);
            assert_stack(state, 2);

            // Check that userdata is not destructed (via `take()` call)
            if ud.lua.push_userdata_ref(&ud).is_err() {
                return vec![];
            }

            // Clear associated user values
            #[cfg(feature = "lua54")]
            for i in 1..=USER_VALUE_MAXSLOT {
                ffi::lua_pushnil(state);
                ffi::lua_setiuservalue(state, -2, i as c_int);
            }
            #[cfg(any(feature = "lua53", feature = "lua52", feature = "luau"))]
            {
                ffi::lua_pushnil(state);
                ffi::lua_setuservalue(state, -2);
            }
            #[cfg(any(feature = "lua51", feature = "luajit"))]
            {
                ud.lua.push_ref(&newtable.0);
                ffi::lua_setuservalue(state, -2);
            }

            vec![Box::new(take_userdata::<UserDataCell<T>>(state))]
        });
        self.destructors
            .borrow_mut()
            .push((ud.0.clone(), destructor));

        Ok(())
    }

    /// Creates a Lua userdata object from a custom userdata type.
    ///
    /// This is a version of [`Lua::create_userdata`] that creates a userdata which expires on
    /// scope drop, and does not require that the userdata type be Send or 'static. See
    /// [`Lua::scope`] for more details.
    ///
    /// Lifting the requirement that the UserData type be 'static comes with some important
    /// limitations, so if you only need to eliminate the Send requirement, it is probably better to
    /// use [`Scope::create_userdata`] instead.
    ///
    /// The main limitation that comes from using non-'static userdata is that the produced userdata
    /// will no longer have a `TypeId` associated with it, because `TypeId` can only work for
    /// 'static types. This means that it is impossible, once the userdata is created, to get a
    /// reference to it back *out* of an `AnyUserData` handle. This also implies that the
    /// "function" type methods that can be added via [`UserDataMethods`] (the ones that accept
    /// `AnyUserData` as a first parameter) are vastly less useful. Also, there is no way to re-use
    /// a single metatable for multiple non-'static types, so there is a higher cost associated with
    /// creating the userdata metatable each time a new userdata is created.
    ///
    /// [`Scope::create_userdata`]: #method.create_userdata
    /// [`Lua::create_userdata`]: crate::Lua::create_userdata
    /// [`Lua::scope`]:crate::Lua::scope
    /// [`UserDataMethods`]: crate::UserDataMethods
    pub fn create_nonstatic_userdata<T>(&self, data: T) -> Result<AnyUserData<'lua>>
    where
        T: UserData + 'scope,
    {
        // 'callback outliving 'scope is a lie to make the types work out, required due to the
        // inability to work with the more correct callback type that is universally quantified over
        // 'lua. This is safe though, because `UserData::add_methods` does not get to pick the 'lua
        // lifetime, so none of the static methods UserData types can add can possibly capture
        // parameters.
        fn wrap_method<'scope, 'lua, 'callback: 'scope, T: 'scope>(
            scope: &Scope<'lua, 'scope>,
            ud_ptr: *const UserDataCell<T>,
            method: NonStaticMethod<'callback, T>,
        ) -> Result<Function<'lua>> {
            // On methods that actually receive the userdata, we fake a type check on the passed in
            // userdata, where we pretend there is a unique type per call to
            // `Scope::create_nonstatic_userdata`. You can grab a method from a userdata and call
            // it on a mismatched userdata type, which when using normal 'static userdata will fail
            // with a type mismatch, but here without this check would proceed as though you had
            // called the method on the original value (since we otherwise completely ignore the
            // first argument).
            let check_ud_type = move |lua: &Lua, value| -> Result<&UserDataCell<T>> {
                if let Some(Value::UserData(ud)) = value {
                    let state = lua.state();
                    unsafe {
                        let _sg = StackGuard::new(state);
                        check_stack(state, 2)?;
                        lua.push_userdata_ref(&ud.0)?;
                        if get_userdata(state, -1) as *const _ == ud_ptr {
                            return Ok(&*ud_ptr);
                        }
                    }
                };
                Err(Error::UserDataTypeMismatch)
            };

            match method {
                NonStaticMethod::Method(method) => {
                    let f = Box::new(move |lua, mut args: MultiValue<'callback>| {
                        let data = check_ud_type(lua, args.pop_front())?;
                        let data = data.try_borrow()?;
                        method(lua, &*data, args)
                    });
                    unsafe { scope.create_callback(f) }
                }
                NonStaticMethod::MethodMut(method) => {
                    let method = RefCell::new(method);
                    let f = Box::new(move |lua, mut args: MultiValue<'callback>| {
                        let data = check_ud_type(lua, args.pop_front())?;
                        let mut method = method
                            .try_borrow_mut()
                            .map_err(|_| Error::RecursiveMutCallback)?;
                        let mut data = data.try_borrow_mut()?;
                        (*method)(lua, &mut *data, args)
                    });
                    unsafe { scope.create_callback(f) }
                }
                NonStaticMethod::Function(function) => unsafe { scope.create_callback(function) },
                NonStaticMethod::FunctionMut(function) => {
                    let function = RefCell::new(function);
                    let f = Box::new(move |lua, args| {
                        (*function
                            .try_borrow_mut()
                            .map_err(|_| Error::RecursiveMutCallback)?)(
                            lua, args
                        )
                    });
                    unsafe { scope.create_callback(f) }
                }
            }
        }

        let mut ud_fields = NonStaticUserDataFields::default();
        let mut ud_methods = NonStaticUserDataMethods::default();
        T::add_fields(&mut ud_fields);
        T::add_methods(&mut ud_methods);

        let lua = self.lua;
        let state = lua.state();
        unsafe {
            let _sg = StackGuard::new(state);
            check_stack(state, 13)?;

            #[cfg(not(feature = "luau"))]
            #[allow(clippy::let_and_return)]
            let ud_ptr = protect_lua!(state, 0, 1, |state| {
                let ud = ffi::lua_newuserdata(state, mem::size_of::<UserDataCell<T>>());

                // Set empty environment for Lua 5.1
                #[cfg(any(feature = "lua51", feature = "luajit"))]
                {
                    ffi::lua_newtable(state);
                    ffi::lua_setuservalue(state, -2);
                }

                ud as *const UserDataCell<T>
            })?;
            #[cfg(feature = "luau")]
            let ud_ptr = {
                crate::util::push_userdata(state, UserDataCell::new(data), true)?;
                ffi::lua_touserdata(state, -1) as *const UserDataCell<T>
            };

            // Prepare metatable, add meta methods first and then meta fields
            let meta_methods_nrec = ud_methods.meta_methods.len() + ud_fields.meta_fields.len() + 1;
            push_table(state, 0, meta_methods_nrec as c_int, true)?;

            for (k, m) in ud_methods.meta_methods {
                lua.push_value(Value::Function(wrap_method(self, ud_ptr, m)?))?;
                rawset_field(state, -2, MetaMethod::validate(&k)?)?;
            }
            for (k, f) in ud_fields.meta_fields {
                lua.push_value(f(mem::transmute(lua))?)?;
                rawset_field(state, -2, MetaMethod::validate(&k)?)?;
            }
            let metatable_index = ffi::lua_absindex(state, -1);

            let mut field_getters_index = None;
            let field_getters_nrec = ud_fields.field_getters.len();
            if field_getters_nrec > 0 {
                push_table(state, 0, field_getters_nrec as c_int, true)?;
                for (k, m) in ud_fields.field_getters {
                    lua.push_value(Value::Function(wrap_method(self, ud_ptr, m)?))?;
                    rawset_field(state, -2, &k)?;
                }
                field_getters_index = Some(ffi::lua_absindex(state, -1));
            }

            let mut field_setters_index = None;
            let field_setters_nrec = ud_fields.field_setters.len();
            if field_setters_nrec > 0 {
                push_table(state, 0, field_setters_nrec as c_int, true)?;
                for (k, m) in ud_fields.field_setters {
                    lua.push_value(Value::Function(wrap_method(self, ud_ptr, m)?))?;
                    rawset_field(state, -2, &k)?;
                }
                field_setters_index = Some(ffi::lua_absindex(state, -1));
            }

            let mut methods_index = None;
            let methods_nrec = ud_methods.methods.len();
            if methods_nrec > 0 {
                // Create table used for methods lookup
                push_table(state, 0, methods_nrec as c_int, true)?;
                for (k, m) in ud_methods.methods {
                    lua.push_value(Value::Function(wrap_method(self, ud_ptr, m)?))?;
                    rawset_field(state, -2, &k)?;
                }
                methods_index = Some(ffi::lua_absindex(state, -1));
            }

            init_userdata_metatable::<UserDataCell<T>>(
                state,
                metatable_index,
                field_getters_index,
                field_setters_index,
                methods_index,
            )?;

            let count = field_getters_index.map(|_| 1).unwrap_or(0)
                + field_setters_index.map(|_| 1).unwrap_or(0)
                + methods_index.map(|_| 1).unwrap_or(0);
            ffi::lua_pop(state, count);

            let mt_ptr = ffi::lua_topointer(state, -1);
            // Write userdata just before attaching metatable with `__gc` metamethod
            #[cfg(not(feature = "luau"))]
            std::ptr::write(ud_ptr as _, UserDataCell::new(data));
            ffi::lua_setmetatable(state, -2);
            let ud = AnyUserData(lua.pop_ref());
            lua.register_raw_userdata_metatable(mt_ptr, None);

            #[cfg(any(feature = "lua51", feature = "luajit"))]
            let newtable = lua.create_table()?;
            let destructor: DestructorCallback = Box::new(move |ud| {
                let state = ud.lua.state();
                let _sg = StackGuard::new(state);
                assert_stack(state, 2);

                // Check that userdata is valid (very likely)
                if ud.lua.push_userdata_ref(&ud).is_err() {
                    return vec![];
                }

                // Deregister metatable
                ffi::lua_getmetatable(state, -1);
                let mt_ptr = ffi::lua_topointer(state, -1);
                ffi::lua_pop(state, 1);
                ud.lua.deregister_raw_userdata_metatable(mt_ptr);

                // Clear associated user values
                #[cfg(feature = "lua54")]
                for i in 1..=USER_VALUE_MAXSLOT {
                    ffi::lua_pushnil(state);
                    ffi::lua_setiuservalue(state, -2, i as c_int);
                }
                #[cfg(any(feature = "lua53", feature = "lua52", feature = "luau", feature = "lua-factorio"))]
                {
                    ffi::lua_pushnil(state);
                    ffi::lua_setuservalue(state, -2);
                }
                #[cfg(any(feature = "lua51", feature = "luajit"))]
                {
                    ud.lua.push_ref(&newtable.0);
                    ffi::lua_setuservalue(state, -2);
                }

                // A hack to drop non-static `T`
                unsafe fn seal<T>(t: T) -> Box<dyn FnOnce() + 'static> {
                    let f: Box<dyn FnOnce()> = Box::new(move || drop(t));
                    mem::transmute(f)
                }

                let ud = take_userdata::<UserDataCell<T>>(state);
                vec![Box::new(seal(ud))]
            });
            self.destructors
                .borrow_mut()
                .push((ud.0.clone(), destructor));

            Ok(ud)
        }
    }

    // Unsafe, because the callback can improperly capture any value with 'callback scope, such as
    // improperly capturing an argument. Since the 'callback lifetime is chosen by the user and the
    // lifetime of the callback itself is 'scope (non-'static), the borrow checker will happily pick
    // a 'callback that outlives 'scope to allow this. In order for this to be safe, the callback
    // must NOT capture any parameters.
    unsafe fn create_callback<'callback>(
        &self,
        f: Callback<'callback, 'scope>,
    ) -> Result<Function<'lua>> {
        let f = mem::transmute::<Callback<'callback, 'scope>, Callback<'lua, 'static>>(f);
        let f = self.lua.create_callback(f)?;

        let destructor: DestructorCallback = Box::new(|f| {
            let state = f.lua.state();
            let _sg = StackGuard::new(state);
            assert_stack(state, 3);

            f.lua.push_ref(&f);

            // We know the destructor has not run yet because we hold a reference to the callback.

            ffi::lua_getupvalue(state, -1, 1);
            let ud = take_userdata::<CallbackUpvalue>(state);
            ffi::lua_pushnil(state);
            ffi::lua_setupvalue(state, -2, 1);

            vec![Box::new(ud)]
        });
        self.destructors
            .borrow_mut()
            .push((f.0.clone(), destructor));

        Ok(f)
    }
<<<<<<< HEAD

    #[cfg(feature = "async")]
    unsafe fn create_async_callback<'callback>(
        &self,
        f: AsyncCallback<'callback, 'scope>,
    ) -> Result<Function<'lua>> {
        let f = mem::transmute::<AsyncCallback<'callback, 'scope>, AsyncCallback<'lua, 'static>>(f);
        let f = self.lua.create_async_callback(f)?;

        // We need to pre-allocate strings to avoid failures in destructor.
        let get_poll_str = self.lua.create_string("get_poll")?;
        let poll_str = self.lua.create_string("poll")?;
        let destructor: DestructorCallback = Box::new(move |f| {
            let state = f.lua.state;
            let _sg = StackGuard::new(state);
            assert_stack(state, 5);

            f.lua.push_ref(&f);

            // We know the destructor has not run yet because we hold a reference to the callback.

            // First, get the environment table
            #[cfg(any(feature = "lua54", feature = "lua53", feature = "lua52", feature = "lua-factorio"))]
            ffi::lua_getupvalue(state, -1, 1);
            #[cfg(any(feature = "lua51", feature = "luajit", feature = "luau"))]
            ffi::lua_getfenv(state, -1);

            // Second, get the `get_poll()` closure using the corresponding key
            f.lua.push_ref(&get_poll_str.0);
            ffi::lua_rawget(state, -2);

            // Destroy all upvalues
            ffi::lua_getupvalue(state, -1, 1);
            let upvalue1 = take_userdata::<AsyncCallbackUpvalue>(state);
            ffi::lua_pushnil(state);
            ffi::lua_setupvalue(state, -2, 1);

            ffi::lua_pop(state, 1);
            let mut data: Vec<Box<dyn Any>> = vec![Box::new(upvalue1)];

            // Finally, get polled future and destroy it
            f.lua.push_ref(&poll_str.0);
            if ffi::lua_rawget(state, -2) == ffi::LUA_TFUNCTION {
                ffi::lua_getupvalue(state, -1, 1);
                let upvalue2 = take_userdata::<AsyncPollUpvalue>(state);
                ffi::lua_pushnil(state);
                ffi::lua_setupvalue(state, -2, 1);
                data.push(Box::new(upvalue2));
            }

            data
        });
        self.destructors
            .borrow_mut()
            .push((f.0.clone(), destructor));

        Ok(f)
    }
=======
>>>>>>> 1ac98e7d
}

impl<'lua, 'scope> Drop for Scope<'lua, 'scope> {
    fn drop(&mut self) {
        // We separate the action of invalidating the userdata in Lua and actually dropping the
        // userdata type into two phases. This is so that, in the event a userdata drop panics, we
        // can be sure that all of the userdata in Lua is actually invalidated.

        // All destructors are non-panicking, so this is fine
        let to_drop = self
            .destructors
            .get_mut()
            .drain(..)
            .flat_map(|(r, dest)| dest(r))
            .collect::<Vec<_>>();

        drop(to_drop);
    }
}

#[allow(clippy::type_complexity)]
enum NonStaticMethod<'lua, T> {
    Method(Box<dyn Fn(&'lua Lua, &T, MultiValue<'lua>) -> Result<MultiValue<'lua>>>),
    MethodMut(Box<dyn FnMut(&'lua Lua, &mut T, MultiValue<'lua>) -> Result<MultiValue<'lua>>>),
    Function(Box<dyn Fn(&'lua Lua, MultiValue<'lua>) -> Result<MultiValue<'lua>>>),
    FunctionMut(Box<dyn FnMut(&'lua Lua, MultiValue<'lua>) -> Result<MultiValue<'lua>>>),
}

struct NonStaticUserDataMethods<'lua, T: UserData> {
    methods: Vec<(String, NonStaticMethod<'lua, T>)>,
    meta_methods: Vec<(String, NonStaticMethod<'lua, T>)>,
}

impl<'lua, T: UserData> Default for NonStaticUserDataMethods<'lua, T> {
    fn default() -> NonStaticUserDataMethods<'lua, T> {
        NonStaticUserDataMethods {
            methods: Vec::new(),
            meta_methods: Vec::new(),
        }
    }
}

impl<'lua, T: UserData> UserDataMethods<'lua, T> for NonStaticUserDataMethods<'lua, T> {
    fn add_method<M, A, R>(&mut self, name: impl AsRef<str>, method: M)
    where
        M: Fn(&'lua Lua, &T, A) -> Result<R> + MaybeSend + 'static,
        A: FromLuaMulti<'lua>,
        R: IntoLuaMulti<'lua>,
    {
        let method = NonStaticMethod::Method(Box::new(move |lua, ud, args| {
            method(lua, ud, A::from_lua_multi(args, lua)?)?.into_lua_multi(lua)
        }));
        self.methods.push((name.as_ref().into(), method));
    }

    fn add_method_mut<M, A, R>(&mut self, name: impl AsRef<str>, mut method: M)
    where
        M: FnMut(&'lua Lua, &mut T, A) -> Result<R> + MaybeSend + 'static,
        A: FromLuaMulti<'lua>,
        R: IntoLuaMulti<'lua>,
    {
        let method = NonStaticMethod::MethodMut(Box::new(move |lua, ud, args| {
            method(lua, ud, A::from_lua_multi(args, lua)?)?.into_lua_multi(lua)
        }));
        self.methods.push((name.as_ref().into(), method));
    }

    #[cfg(feature = "async")]
    fn add_async_method<M, A, MR, R>(&mut self, _name: impl AsRef<str>, _method: M)
    where
        T: Clone,
        M: Fn(&'lua Lua, T, A) -> MR + MaybeSend + 'static,
        A: FromLuaMulti<'lua>,
        MR: Future<Output = Result<R>> + 'lua,
        R: IntoLuaMulti<'lua>,
    {
        // The panic should never happen as async non-static code wouldn't compile
        // Non-static lifetime must be bounded to 'lua lifetime
        panic!("asynchronous methods are not supported for non-static userdata")
    }

    fn add_function<F, A, R>(&mut self, name: impl AsRef<str>, function: F)
    where
        F: Fn(&'lua Lua, A) -> Result<R> + MaybeSend + 'static,
        A: FromLuaMulti<'lua>,
        R: IntoLuaMulti<'lua>,
    {
        let func = NonStaticMethod::Function(Box::new(move |lua, args| {
            function(lua, A::from_lua_multi(args, lua)?)?.into_lua_multi(lua)
        }));
        self.methods.push((name.as_ref().into(), func));
    }

    fn add_function_mut<F, A, R>(&mut self, name: impl AsRef<str>, mut function: F)
    where
        F: FnMut(&'lua Lua, A) -> Result<R> + MaybeSend + 'static,
        A: FromLuaMulti<'lua>,
        R: IntoLuaMulti<'lua>,
    {
        let func = NonStaticMethod::FunctionMut(Box::new(move |lua, args| {
            function(lua, A::from_lua_multi(args, lua)?)?.into_lua_multi(lua)
        }));
        self.methods.push((name.as_ref().into(), func));
    }

    #[cfg(feature = "async")]
    fn add_async_function<F, A, FR, R>(&mut self, _name: impl AsRef<str>, _function: F)
    where
        F: Fn(&'lua Lua, A) -> FR + MaybeSend + 'static,
        A: FromLuaMulti<'lua>,
        FR: Future<Output = Result<R>> + 'lua,
        R: IntoLuaMulti<'lua>,
    {
        // The panic should never happen as async non-static code wouldn't compile
        // Non-static lifetime must be bounded to 'lua lifetime
        panic!("asynchronous functions are not supported for non-static userdata")
    }

    fn add_meta_method<M, A, R>(&mut self, name: impl AsRef<str>, method: M)
    where
        M: Fn(&'lua Lua, &T, A) -> Result<R> + MaybeSend + 'static,
        A: FromLuaMulti<'lua>,
        R: IntoLuaMulti<'lua>,
    {
        let method = NonStaticMethod::Method(Box::new(move |lua, ud, args| {
            method(lua, ud, A::from_lua_multi(args, lua)?)?.into_lua_multi(lua)
        }));
        self.meta_methods.push((name.as_ref().into(), method));
    }

    fn add_meta_method_mut<M, A, R>(&mut self, name: impl AsRef<str>, mut method: M)
    where
        M: FnMut(&'lua Lua, &mut T, A) -> Result<R> + MaybeSend + 'static,
        A: FromLuaMulti<'lua>,
        R: IntoLuaMulti<'lua>,
    {
        let method = NonStaticMethod::MethodMut(Box::new(move |lua, ud, args| {
            method(lua, ud, A::from_lua_multi(args, lua)?)?.into_lua_multi(lua)
        }));
        self.meta_methods.push((name.as_ref().into(), method));
    }

    #[cfg(all(feature = "async", not(any(feature = "lua51", feature = "luau"))))]
    fn add_async_meta_method<M, A, MR, R>(&mut self, _name: impl AsRef<str>, _method: M)
    where
        T: Clone,
        M: Fn(&'lua Lua, T, A) -> MR + MaybeSend + 'static,
        A: FromLuaMulti<'lua>,
        MR: Future<Output = Result<R>> + 'lua,
        R: IntoLuaMulti<'lua>,
    {
        // The panic should never happen as async non-static code wouldn't compile
        // Non-static lifetime must be bounded to 'lua lifetime
        panic!("asynchronous meta methods are not supported for non-static userdata")
    }

    fn add_meta_function<F, A, R>(&mut self, name: impl AsRef<str>, function: F)
    where
        F: Fn(&'lua Lua, A) -> Result<R> + MaybeSend + 'static,
        A: FromLuaMulti<'lua>,
        R: IntoLuaMulti<'lua>,
    {
        let func = NonStaticMethod::Function(Box::new(move |lua, args| {
            function(lua, A::from_lua_multi(args, lua)?)?.into_lua_multi(lua)
        }));
        self.meta_methods.push((name.as_ref().into(), func));
    }

    fn add_meta_function_mut<F, A, R>(&mut self, name: impl AsRef<str>, mut function: F)
    where
        F: FnMut(&'lua Lua, A) -> Result<R> + MaybeSend + 'static,
        A: FromLuaMulti<'lua>,
        R: IntoLuaMulti<'lua>,
    {
        let func = NonStaticMethod::FunctionMut(Box::new(move |lua, args| {
            function(lua, A::from_lua_multi(args, lua)?)?.into_lua_multi(lua)
        }));
        self.meta_methods.push((name.as_ref().into(), func));
    }

    #[cfg(all(feature = "async", not(any(feature = "lua51", feature = "luau"))))]
    fn add_async_meta_function<F, A, FR, R>(&mut self, _name: impl AsRef<str>, _function: F)
    where
        F: Fn(&'lua Lua, A) -> FR + MaybeSend + 'static,
        A: FromLuaMulti<'lua>,
        FR: Future<Output = Result<R>> + 'lua,
        R: IntoLuaMulti<'lua>,
    {
        // The panic should never happen as async non-static code wouldn't compile
        // Non-static lifetime must be bounded to 'lua lifetime
        panic!("asynchronous meta functions are not supported for non-static userdata")
    }
}

struct NonStaticUserDataFields<'lua, T: UserData> {
    field_getters: Vec<(String, NonStaticMethod<'lua, T>)>,
    field_setters: Vec<(String, NonStaticMethod<'lua, T>)>,
    #[allow(clippy::type_complexity)]
    meta_fields: Vec<(String, Box<dyn Fn(&'lua Lua) -> Result<Value<'lua>>>)>,
}

impl<'lua, T: UserData> Default for NonStaticUserDataFields<'lua, T> {
    fn default() -> NonStaticUserDataFields<'lua, T> {
        NonStaticUserDataFields {
            field_getters: Vec::new(),
            field_setters: Vec::new(),
            meta_fields: Vec::new(),
        }
    }
}

impl<'lua, T: UserData> UserDataFields<'lua, T> for NonStaticUserDataFields<'lua, T> {
    fn add_field_method_get<M, R>(&mut self, name: impl AsRef<str>, method: M)
    where
        M: Fn(&'lua Lua, &T) -> Result<R> + MaybeSend + 'static,
        R: IntoLua<'lua>,
    {
        let method = NonStaticMethod::Method(Box::new(move |lua, ud, _| {
            method(lua, ud)?.into_lua_multi(lua)
        }));
        self.field_getters.push((name.as_ref().into(), method));
    }

    fn add_field_method_set<M, A>(&mut self, name: impl AsRef<str>, mut method: M)
    where
        M: FnMut(&'lua Lua, &mut T, A) -> Result<()> + MaybeSend + 'static,
        A: FromLua<'lua>,
    {
        let method = NonStaticMethod::MethodMut(Box::new(move |lua, ud, args| {
            method(lua, ud, A::from_lua_multi(args, lua)?)?.into_lua_multi(lua)
        }));
        self.field_setters.push((name.as_ref().into(), method));
    }

    fn add_field_function_get<F, R>(&mut self, name: impl AsRef<str>, function: F)
    where
        F: Fn(&'lua Lua, AnyUserData<'lua>) -> Result<R> + MaybeSend + 'static,
        R: IntoLua<'lua>,
    {
        let func = NonStaticMethod::Function(Box::new(move |lua, args| {
            function(lua, AnyUserData::from_lua_multi(args, lua)?)?.into_lua_multi(lua)
        }));
        self.field_getters.push((name.as_ref().into(), func));
    }

    fn add_field_function_set<F, A>(&mut self, name: impl AsRef<str>, mut function: F)
    where
        F: FnMut(&'lua Lua, AnyUserData<'lua>, A) -> Result<()> + MaybeSend + 'static,
        A: FromLua<'lua>,
    {
        let func = NonStaticMethod::FunctionMut(Box::new(move |lua, args| {
            let (ud, val) = <_>::from_lua_multi(args, lua)?;
            function(lua, ud, val)?.into_lua_multi(lua)
        }));
        self.field_setters.push((name.as_ref().into(), func));
    }

    fn add_meta_field_with<F, R>(&mut self, name: impl AsRef<str>, f: F)
    where
        F: Fn(&'lua Lua) -> Result<R> + MaybeSend + 'static,
        R: IntoLua<'lua>,
    {
        let name = name.as_ref().to_string();
        self.meta_fields.push((
            name.clone(),
            Box::new(move |lua| {
                let value = f(lua)?.into_lua(lua)?;
                if name == MetaMethod::Index || name == MetaMethod::NewIndex {
                    match value {
                        Value::Nil | Value::Table(_) | Value::Function(_) => {}
                        _ => {
                            return Err(Error::MetaMethodTypeError {
                                method: name.clone(),
                                type_name: value.type_name(),
                                message: Some("expected nil, table or function".to_string()),
                            })
                        }
                    }
                }
                Ok(value)
            }),
        ));
    }
}<|MERGE_RESOLUTION|>--- conflicted
+++ resolved
@@ -167,24 +167,6 @@
         }
     }
 
-<<<<<<< HEAD
-                // Clear associated user values
-                #[cfg(feature = "lua54")]
-                for i in 1..=USER_VALUE_MAXSLOT {
-                    ffi::lua_pushnil(state);
-                    ffi::lua_setiuservalue(state, -2, i as c_int);
-                }
-                #[cfg(any(feature = "lua53", feature = "lua52", feature = "luau", feature = "lua-factorio"))]
-                {
-                    ffi::lua_pushnil(state);
-                    ffi::lua_setuservalue(state, -2);
-                }
-                #[cfg(any(feature = "lua51", feature = "luajit"))]
-                {
-                    ud.lua.push_ref(&newtable.0);
-                    ffi::lua_setuservalue(state, -2);
-                }
-=======
     /// Creates a Lua userdata object from a mutable reference to custom userdata type.
     ///
     /// This is a version of [`Lua::create_userdata`] that creates a userdata which expires on
@@ -200,7 +182,6 @@
             Ok(ud)
         }
     }
->>>>>>> 1ac98e7d
 
     /// Creates a Lua userdata object from a reference to custom Rust type.
     ///
@@ -496,7 +477,12 @@
                     ffi::lua_pushnil(state);
                     ffi::lua_setiuservalue(state, -2, i as c_int);
                 }
-                #[cfg(any(feature = "lua53", feature = "lua52", feature = "luau", feature = "lua-factorio"))]
+                #[cfg(any(
+                    feature = "lua53",
+                    feature = "lua52",
+                    feature = "luau",
+                    feature = "lua-factorio"
+                ))]
                 {
                     ffi::lua_pushnil(state);
                     ffi::lua_setuservalue(state, -2);
@@ -558,67 +544,6 @@
 
         Ok(f)
     }
-<<<<<<< HEAD
-
-    #[cfg(feature = "async")]
-    unsafe fn create_async_callback<'callback>(
-        &self,
-        f: AsyncCallback<'callback, 'scope>,
-    ) -> Result<Function<'lua>> {
-        let f = mem::transmute::<AsyncCallback<'callback, 'scope>, AsyncCallback<'lua, 'static>>(f);
-        let f = self.lua.create_async_callback(f)?;
-
-        // We need to pre-allocate strings to avoid failures in destructor.
-        let get_poll_str = self.lua.create_string("get_poll")?;
-        let poll_str = self.lua.create_string("poll")?;
-        let destructor: DestructorCallback = Box::new(move |f| {
-            let state = f.lua.state;
-            let _sg = StackGuard::new(state);
-            assert_stack(state, 5);
-
-            f.lua.push_ref(&f);
-
-            // We know the destructor has not run yet because we hold a reference to the callback.
-
-            // First, get the environment table
-            #[cfg(any(feature = "lua54", feature = "lua53", feature = "lua52", feature = "lua-factorio"))]
-            ffi::lua_getupvalue(state, -1, 1);
-            #[cfg(any(feature = "lua51", feature = "luajit", feature = "luau"))]
-            ffi::lua_getfenv(state, -1);
-
-            // Second, get the `get_poll()` closure using the corresponding key
-            f.lua.push_ref(&get_poll_str.0);
-            ffi::lua_rawget(state, -2);
-
-            // Destroy all upvalues
-            ffi::lua_getupvalue(state, -1, 1);
-            let upvalue1 = take_userdata::<AsyncCallbackUpvalue>(state);
-            ffi::lua_pushnil(state);
-            ffi::lua_setupvalue(state, -2, 1);
-
-            ffi::lua_pop(state, 1);
-            let mut data: Vec<Box<dyn Any>> = vec![Box::new(upvalue1)];
-
-            // Finally, get polled future and destroy it
-            f.lua.push_ref(&poll_str.0);
-            if ffi::lua_rawget(state, -2) == ffi::LUA_TFUNCTION {
-                ffi::lua_getupvalue(state, -1, 1);
-                let upvalue2 = take_userdata::<AsyncPollUpvalue>(state);
-                ffi::lua_pushnil(state);
-                ffi::lua_setupvalue(state, -2, 1);
-                data.push(Box::new(upvalue2));
-            }
-
-            data
-        });
-        self.destructors
-            .borrow_mut()
-            .push((f.0.clone(), destructor));
-
-        Ok(f)
-    }
-=======
->>>>>>> 1ac98e7d
 }
 
 impl<'lua, 'scope> Drop for Scope<'lua, 'scope> {
