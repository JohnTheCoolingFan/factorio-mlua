--- conflicted
+++ resolved
@@ -13,21 +13,15 @@
     pub const COROUTINE: StdLib = StdLib(1);
     /// [`table`](https://www.lua.org/manual/5.4/manual.html#6.6) library
     pub const TABLE: StdLib = StdLib(1 << 1);
-<<<<<<< HEAD
-    /// [`io`](https://www.lua.org/manual/5.3/manual.html#6.8) library
+    /// [`io`](https://www.lua.org/manual/5.4/manual.html#6.8) library
     ///
     /// Not compatible with `feature = "lua-factorio"`
     #[cfg(not(feature = "lua-factorio"))]
     pub const IO: StdLib = StdLib(1 << 2);
-    /// [`os`](https://www.lua.org/manual/5.3/manual.html#6.9) library
+    /// [`os`](https://www.lua.org/manual/5.4/manual.html#6.9) library
     ///
     /// Not compatible with `feature = "lua-factorio"`
     #[cfg(not(feature = "lua-factorio"))]
-=======
-    /// [`io`](https://www.lua.org/manual/5.4/manual.html#6.8) library
-    pub const IO: StdLib = StdLib(1 << 2);
-    /// [`os`](https://www.lua.org/manual/5.4/manual.html#6.9) library
->>>>>>> 30af045c
     pub const OS: StdLib = StdLib(1 << 3);
     /// [`string`](https://www.lua.org/manual/5.4/manual.html#6.4) library
     pub const STRING: StdLib = StdLib(1 << 4);
