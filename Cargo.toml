--- conflicted
+++ resolved
@@ -1,19 +1,10 @@
 [package]
-<<<<<<< HEAD
 name = "factorio-mlua"
-version = "0.8.0" # remember to update html_root_url and mlua_derive
+version = "0.9.0-beta.2" # remember to update html_root_url and mlua_derive
 authors = ["Aleksandr Orlenko <zxteam@pm.me>", "kyren <catherine@chucklefish.org>", "JohnTheCoolingFan <ivan8215145640@gmail.com>"]
-edition = "2018"
+edition = "2021"
 repository = "https://github.com/JohnTheCoolingFan/factorio-mlua"
 documentation = "https://docs.rs/factorio-mlua"
-=======
-name = "mlua"
-version = "0.9.0-beta.2" # remember to update mlua_derive
-authors = ["Aleksandr Orlenko <zxteam@pm.me>", "kyren <catherine@chucklefish.org>"]
-edition = "2021"
-repository = "https://github.com/khvzak/mlua"
-documentation = "https://docs.rs/mlua"
->>>>>>> 1ac98e7d
 readme = "README.md"
 keywords = ["lua", "luajit", "luau", "scripting", "factorio"]
 categories = ["api-bindings", "asynchronous"]
@@ -25,42 +16,26 @@
 """
 
 [package.metadata.docs.rs]
-<<<<<<< HEAD
-features = ["lua-factorio", "vendored", "async", "send", "serialize", "macros", "parking_lot"]
-=======
-features = ["lua54", "vendored", "async", "send", "serialize", "macros", "parking_lot", "unstable"]
->>>>>>> 1ac98e7d
+features = ["lua-factorio", "vendored", "async", "send", "serialize", "macros", "parking_lot", "unstable"]
 rustdoc-args = ["--cfg", "docsrs"]
 
 [workspace]
 members = [
     "mlua_derive",
-    "mlua-sys",
+    "factorio-mlua-sys",
 ]
 
 [features]
-<<<<<<< HEAD
-lua54 = []
-lua53 = []
-lua52 = []
-lua51 = []
-lua-factorio = ["vendored", "link-cplusplus"]
-luajit = []
-luajit52 = ["luajit"]
-luau = ["luau0-src"]
-vendored = ["factorio-lua-src", "luajit-src"]
-module = ["mlua_derive"]
-=======
 lua54 = ["ffi/lua54"]
 lua53 = ["ffi/lua53"]
 lua52 = ["ffi/lua52"]
 lua51 = ["ffi/lua51"]
+lua-factorio = ["ffi/lua-factorio"]
 luajit = ["ffi/luajit"]
 luajit52 = ["luajit", "ffi/luajit52"]
 luau = ["ffi/luau"]
 vendored = ["ffi/vendored"]
 module = ["mlua_derive", "ffi/module"]
->>>>>>> 1ac98e7d
 async = ["futures-core", "futures-task", "futures-util"]
 send = []
 serialize = ["serde", "erased-serde", "serde-value"]
@@ -81,17 +56,7 @@
 serde-value = { version = "0.7", optional = true }
 parking_lot = { version = "0.12", optional = true }
 link-cplusplus = { version = "1.0", optional = true}
-
-<<<<<<< HEAD
-[build-dependencies]
-cc = { version = "1.0" }
-pkg-config = { version = "0.3.17" }
-factorio-lua-src = { version = ">= 544.0.0, < 550.0.0", optional = true }
-luajit-src = { version = ">= 210.4.0, < 220.0.0", optional = true }
-luau0-src = { version = "0.3.2", optional = true }
-=======
-ffi = { package = "mlua-sys", version = "0.1.0", path = "mlua-sys" }
->>>>>>> 1ac98e7d
+ffi = { package = "factorio-mlua-sys", version = "0.1.0", path = "factorio-mlua-sys" }
 
 [dev-dependencies]
 rustyline = "11.0"
